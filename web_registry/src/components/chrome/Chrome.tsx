<<<<<<< HEAD
import { CssBaseline, withTheme } from '@material-ui/core';
import AppBar from '@material-ui/core/AppBar';
import Toolbar from '@material-ui/core/Toolbar';
=======
import { Button, CircularProgress, CssBaseline, Dialog, Typography } from '@mui/material';
import AppBar from '@mui/material/AppBar';
import Toolbar from '@mui/material/Toolbar';
import withTheme from '@mui/styles/withTheme';
>>>>>>> ee30448a
import { observer } from 'mobx-react';
import { default as React, FunctionComponent } from 'react';
import Footer from 'src/components/chrome/Footer';
import styled from 'styled-components';

const RootContainer = styled.div({
    display: 'flex',
    flexDirection: 'column',
    height: 'calc(100vh)',
});

const MainContainer = withTheme(
    styled.main((props) => ({
        flexGrow: 1,
        marginTop: props.theme.customSizes.headerHeight,
        overflow: 'hidden',
    }))
);

const AppBarContainer = withTheme(
    styled(AppBar)((props) => ({
        transition: props.theme.transitions.create(['width', 'margin'], {
            easing: props.theme.transitions.easing.sharp,
        }),
        width: '100%',
    }))
);

export interface IChromeProps {
    headerContent: React.ReactNode;
    children: React.ReactNode;
}

export const Chrome: FunctionComponent<IChromeProps> = observer((props) => {
    return (
        <RootContainer>
            <CssBaseline />
            <AppBarContainer position="fixed">
                <Toolbar variant="dense">{props.headerContent}</Toolbar>
            </AppBarContainer>
            <MainContainer>{props.children}</MainContainer>
            <Footer></Footer>
        </RootContainer>
    );
});

export default Chrome;<|MERGE_RESOLUTION|>--- conflicted
+++ resolved
@@ -1,13 +1,13 @@
-<<<<<<< HEAD
-import { CssBaseline, withTheme } from '@material-ui/core';
-import AppBar from '@material-ui/core/AppBar';
-import Toolbar from '@material-ui/core/Toolbar';
-=======
-import { Button, CircularProgress, CssBaseline, Dialog, Typography } from '@mui/material';
+import {
+    Button,
+    CircularProgress,
+    CssBaseline,
+    Dialog,
+    Typography,
+} from '@mui/material';
 import AppBar from '@mui/material/AppBar';
 import Toolbar from '@mui/material/Toolbar';
 import withTheme from '@mui/styles/withTheme';
->>>>>>> ee30448a
 import { observer } from 'mobx-react';
 import { default as React, FunctionComponent } from 'react';
 import Footer from 'src/components/chrome/Footer';
