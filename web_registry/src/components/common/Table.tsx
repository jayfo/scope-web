import React from "react";

import { TableRow } from "@mui/material";
import withTheme from "@mui/styles/withTheme";
import { DataGrid, GridCellParams } from "@mui/x-data-grid";
import styled from "styled-components";

export const ClickableTableRow = styled(TableRow)({
  "&:hover": {
    cursor: "pointer",
  },
});

export const Table = withTheme(
  styled(DataGrid)(() => ({
    ".MuiDataGrid-columnHeaders": {
      backgroundColor: "rgba(0,0,0,0.05)",
    },
    ".MuiDataGrid-columnHeader": {
      paddingLeft: 4,
      paddingRight: 4,
    },
    ".MuiDataGrid-columnHeaderTitleContainer": {
      padding: 0,
    },
    ".MuiDataGrid-cell": {
      paddingLeft: 4,
      paddingRight: 4,
    },
    ".MuiDataGrid-cell:focus": {
      outline: "none",
    },
    ".MuiDataGrid-row:hover": {
      cursor: "pointer",
    },
    ".MuiDataGrid-footerContainer": {
      maxHeight: 24,
      minHeight: 24,
      backgroundColor: "rgba(0,0,0,0.05)",
      overflow: "hidden",
    },
<<<<<<< HEAD
    ".recentRow": {
      backgroundColor: "rgba(53, 186, 246, 1)",
    },
    ".recentRow:hover": {
      backgroundColor: "rgba(3, 169, 244, 1)",
=======
    // Based on MUI colors:
    // https://mui.com/material-ui/customization/color/
    //
    // Primary color, and the color of our "New" badges, is currently "indigo 500", which is #3f51b5
    //
    // To indicate a new row, use "indigo 100", which is #c5cae9
    ".recentEntryRow": {
      backgroundColor: "rgba(197, 202, 233, 1)",
    },
    // To indicate a new row with a hover, use "indigo 200", which is #9fa8da
    ".recentEntryRow:hover": {
      backgroundColor: "rgba(159, 168, 218, 1)",
>>>>>>> 20d37cd0
    },
  })),
);

export const MultilineCell = withTheme(
  styled.div((props) => ({
    whiteSpace: "initial",
    lineHeight: "1rem",
    overflowY: "auto",
    height: "100%",
    padding: props.theme.spacing(1, 0),
  })),
);

export const renderMultilineCell = (props: GridCellParams) => (
  <MultilineCell>{props.value}</MultilineCell>
);<|MERGE_RESOLUTION|>--- conflicted
+++ resolved
@@ -39,13 +39,6 @@
       backgroundColor: "rgba(0,0,0,0.05)",
       overflow: "hidden",
     },
-<<<<<<< HEAD
-    ".recentRow": {
-      backgroundColor: "rgba(53, 186, 246, 1)",
-    },
-    ".recentRow:hover": {
-      backgroundColor: "rgba(3, 169, 244, 1)",
-=======
     // Based on MUI colors:
     // https://mui.com/material-ui/customization/color/
     //
@@ -58,7 +51,6 @@
     // To indicate a new row with a hover, use "indigo 200", which is #9fa8da
     ".recentEntryRow:hover": {
       backgroundColor: "rgba(159, 168, 218, 1)",
->>>>>>> 20d37cd0
     },
   })),
 );
