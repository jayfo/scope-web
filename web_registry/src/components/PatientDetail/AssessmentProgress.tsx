import React, { FunctionComponent } from "react";

import AddIcon from "@mui/icons-material/Add";
import AssignmentOutlinedIcon from "@mui/icons-material/AssignmentOutlined";
import ContentPasteOffOutlinedIcon from "@mui/icons-material/ContentPasteOffOutlined";
import SettingsIcon from "@mui/icons-material/Settings";
import {
  Button,
  Dialog,
  DialogActions,
  DialogContent,
  DialogTitle,
  Grid,
  Typography,
} from "@mui/material";
import withTheme from "@mui/styles/withTheme";
import { GridCellParams, GridColDef, GridRowParams } from "@mui/x-data-grid";
import { format } from "date-fns";
import { action } from "mobx";
import { observer, useLocalObservable } from "mobx-react";
import {
  AssessmentFrequency,
  assessmentFrequencyValues,
  DayOfWeek,
  daysOfWeekValues,
} from "shared/enums";
import { IAssessment, IAssessmentLog } from "shared/types";
import ActionPanel, { IActionButton } from "src/components/common/ActionPanel";
import { AssessmentVis } from "src/components/common/AssessmentVis";
import { GridDropdownField } from "src/components/common/GridField";
import Questionnaire from "src/components/common/Questionnaire";
import StatefulDialog from "src/components/common/StatefulDialog";
import { renderMultilineCell, Table } from "src/components/common/Table";
import { getString } from "src/services/strings";
import { usePatient, useStores } from "src/stores/stores";
import {
  getAssessmentScoreColorName,
  getAssessmentScoreFromAssessmentLog,
} from "src/utils/assessment";
import styled from "styled-components";

const ScoreCell = withTheme(
  styled.div<{ score: number; assessmentId: string }>((props) => ({
    width: "calc(100% + 16px)",
    display: "flex",
    height: "100%",
    alignItems: "center",
    justifyContent: "center",
    marginLeft: -8,
    marginRight: -8,
    textAlign: "center",
    padding: props.theme.spacing(1),
    backgroundColor:
      props.theme.customPalette.scoreColors[
        getAssessmentScoreColorName(props.assessmentId, props.score)
      ],
  })),
);

const SuicideCell = withTheme(
  styled.div<{ score: number }>((props) => ({
    width: "calc(100% + 16px)",
    display: "flex",
    height: "100%",
    alignItems: "center",
    justifyContent: "center",
    textAlign: "center",
    padding: props.theme.spacing(0.5),
    border:
      props.score > 0
        ? `2px solid ${props.theme.customPalette.flagColors["safety"]}`
        : "none",
  })),
);

export interface IAssessmentProgressProps {
  assessmentName: string;
  instruction?: string;
  questions: { question: string; id: string }[];
  options: { text: string; value: number }[];
  maxValue: number;
  assessment: IAssessment;
  assessmentLogsSortedByDate: IAssessmentLog[];
  assessmentLogsSortedByDateDescending: IAssessmentLog[];
  canAdd?: boolean;
  useTime?: boolean;
}

export const AssessmentProgress: FunctionComponent<IAssessmentProgressProps> =
  observer((props) => {
    const {
      authStore: { currentUserIdentity },
    } = useStores();
    const currentPatient = usePatient();

    const {
      instruction,
      questions,
      options,
      assessment,
      assessmentName,
      assessmentLogsSortedByDate,
      assessmentLogsSortedByDateDescending,
      maxValue,
      canAdd,
      useTime,
    } = props;

    const maxTotal = maxValue * questions.length;

    const configureState = useLocalObservable<{
      openConfigure: boolean;
      frequency: AssessmentFrequency;
      dayOfWeek: DayOfWeek;
    }>(() => ({
      openConfigure: false,
      frequency: "Every 2 weeks",
      dayOfWeek: "Monday",
    }));

    const logState = useLocalObservable<{
      openEdit: boolean;
      totalOnly: boolean;
      totalScoreString: string;
      log: IAssessmentLog;
    }>(() => ({
      openEdit: false,
      totalOnly: false,
      totalScoreString: "",
      log: {
        assessmentId: assessment.assessmentId,
        recordedDateTime: new Date(),
        comment: "",
        pointValues: {},
        totalScore: -1,
      } as IAssessmentLog,
    }));

    const handleClose = action(() => {
      logState.openEdit = false;
      configureState.openConfigure = false;
    });

    const handleAddRecord = action(() => {
      logState.openEdit = true;
      logState.totalOnly = false;
      logState.log = {
        assessmentId: assessment.assessmentId,
        recordedDateTime: new Date(),
        comment: "",
        pointValues: {},
        totalScore: -1,
      } as IAssessmentLog;
    });

    const handleConfigure = action(() => {
      configureState.openConfigure = true;
      configureState.frequency = assessment.frequency || "Every 2 weeks";
      configureState.dayOfWeek = assessment.dayOfWeek || "Monday";
    });

    const onSaveEditRecord = action(() => {
      const { totalOnly, log } = logState;

      if (!!log.assessmentLogId) {
        currentPatient.updateAssessmentLog({
          ...log,
          assessmentId: assessment.assessmentId,
          patientSubmitted: false,
          submittedByProviderId: currentUserIdentity?.providerId,
          pointValues: totalOnly ? {} : { ...log.pointValues },
          totalScore: totalOnly ? log.totalScore : undefined,
        } as IAssessmentLog);
      } else {
        currentPatient.addAssessmentLog({
          ...log,
          scheduledAssessmentId: "on-demand",
          assessmentId: assessment.assessmentId,
          patientSubmitted: false,
          submittedByProviderId: currentUserIdentity?.providerId,
          pointValues: totalOnly ? {} : { ...log.pointValues },
          totalScore: totalOnly ? log.totalScore : undefined,
        } as IAssessmentLog);
      }
      logState.openEdit = false;
    });

    const onSaveConfigure = action(() => {
      const { frequency, dayOfWeek } = configureState;
      assessment.assignedDateTime = new Date();
      var newAssessment = { ...assessment, frequency, dayOfWeek };
      currentPatient.updateAssessment(newAssessment);
      configureState.openConfigure = false;
    });

    const onQuestionSelect = action((qid: string, value: number) => {
      logState.log.pointValues[qid] = value;
    });

    const onDateChange = action((date: Date) => {
      logState.log.recordedDateTime = date;
    });

    const onTotalChange = action((value: string) => {
      logState.totalScoreString = value;

      if (!isNaN(Number(logState.totalScoreString))) {
        logState.log.totalScore = Number(logState.totalScoreString);
      }
    });

    const onToggleTotalOnly = action((value: boolean) => {
      logState.totalOnly = value;
    });

    const onFrequencyChange = action((freq: AssessmentFrequency) => {
      configureState.frequency = freq;
    });

    const onDayOfWeekChange = action((dow: DayOfWeek) => {
      configureState.dayOfWeek = dow;
    });

    const onCommentChange = action((comment: string) => {
      logState.log.comment = comment;
    });

    const selectedValues = questions.map((q) => logState.log.pointValues[q.id]);

    const saveDisabled = logState.totalOnly
      ? logState.log.totalScore == undefined ||
        logState.log.totalScore < 0 ||
        logState.log.totalScore > maxTotal
      : selectedValues.findIndex((v) => v == undefined) >= 0;

    const questionIds = questions.map((q) => q.id);

    const tableData = assessmentLogsSortedByDateDescending.map((a) => {
      return {
        date: format(a.recordedDateTime, "MM/dd/yy"),
        total: getAssessmentScoreFromAssessmentLog(a),
        id: a.assessmentLogId,
        ...a.pointValues,
        comment: a.comment,
      };
    });

    const recurrence =
      assessment.assigned && assessment.assignedDateTime
        ? `${assessment.frequency} on ${assessment.dayOfWeek}s, assigned on ${format(
            assessment.assignedDateTime,
            "MM/dd/yyyy",
          )}`
        : "Not assigned";

    const renderScoreCell = (props: GridCellParams) => (
      <ScoreCell
        score={props.value as number}
        assessmentId={assessment?.assessmentId}
      >
        {props.value}
      </ScoreCell>
    );

    const renderSuicideCell = (props: GridCellParams) => (
      <SuicideCell score={props.value as number}>{props.value}</SuicideCell>
    );

    const columns: GridColDef[] = [
      {
        field: "date",
        headerName: "Date",
        width: 65,
        sortable: true,
        hideSortIcons: false,
        align: "center",
        headerAlign: "center",
      },
      {
        field: "total",
        headerName: "Total",
        width: 60,
        renderCell: renderScoreCell,
        align: "center",
        headerAlign: "center",
      },
      ...questionIds.map(
        (q) =>
          ({
            field: q,
            headerName: q,
            width: 60,
            align: "center",
            headerAlign: "center",
            renderCell: q == "Suicide" ? renderSuicideCell : undefined,
          }) as GridColDef,
      ),
      {
        field: "comment",
        headerName: "Comment",
        minWidth: 300,
        flex: 1,
        headerAlign: "center",
        renderCell: renderMultilineCell,
      },
    ];

    const onRowClick = action((param: GridRowParams) => {
      const id = param.row["id"] as string;
      const data = currentPatient.getAssessmentLogById(id);
      if (!!data) {
        logState.openEdit = true;
        logState.log = { ...data };
        logState.log.pointValues = { ...data.pointValues };
        logState.totalOnly =
          data.totalScore != undefined && data.totalScore >= 0;
        logState.log.totalScore =
          data.totalScore != undefined && data.totalScore >= 0
            ? data.totalScore
            : -1;
        logState.totalScoreString = `${logState.log.totalScore}`;
        logState.log.comment = data.comment || "";
      }
    });

    const getRowClassName = (param: GridRowParams) => {
      const id = param.row["id"] as string;
      const data = currentPatient.getRecentAssessmentLogById(id);
      if (!!data) {
<<<<<<< HEAD
        return `recentRow`;
=======
        return "recentEntryRow";
      } else {
        return "";
>>>>>>> 20d37cd0
      }
    };

    return (
      <ActionPanel
        id={assessment.assessmentId}
        title={assessmentName}
        inlineTitle={recurrence}
        loading={
          currentPatient?.loadPatientState.pending ||
          currentPatient?.loadAssessmentLogsState.pending
        }
        error={currentPatient?.loadAssessmentLogsState.error}
        actionButtons={[
          assessment.assigned
            ? ({
                icon: <ContentPasteOffOutlinedIcon />,
                text: getString("patient_progress_assessment_cancel_button"),
                onClick: () =>
                  currentPatient?.cancelAssessment(assessment.assessmentId),
              } as IActionButton)
            : ({
                icon: <AssignmentOutlinedIcon />,
                text: getString("patient_progress_assessment_assign_button"),
                onClick: () =>
                  currentPatient?.assignAssessment(assessment.assessmentId),
              } as IActionButton),
        ]
          .concat(
            assessment.assigned
              ? [
                  {
                    icon: <SettingsIcon />,
                    text: getString(
                      "patient_progress_assessment_action_configure",
                    ),
                    onClick: handleConfigure,
                  } as IActionButton,
                ]
              : [],
          )
          .concat(
            canAdd
              ? [
                  {
                    icon: <AddIcon />,
                    text: getString("patient_progress_assessment_action_add"),
                    onClick: handleAddRecord,
                  } as IActionButton,
                ]
              : [],
          )}
      >
        <Grid container alignItems="stretch">
          {assessment.assessmentId != "mood" &&
            assessmentLogsSortedByDate.length > 0 && (
              <Table
                rows={tableData}
                columns={columns.map((c) => ({
                  sortable: false,
                  filterable: false,
                  editable: false,
                  hideSortIcons: true,
                  disableColumnMenu: true,
                  ...c,
                }))}
                headerHeight={36}
                autoHeight={true}
                onRowClick={onRowClick}
                isRowSelectable={() => false}
                pagination
                getRowClassName={getRowClassName}
              />
            )}
          {assessmentLogsSortedByDate.length > 0 && (
            <Grid item xs={12}>
              <AssessmentVis
                data={assessmentLogsSortedByDate}
                maxValue={maxValue}
                useTime={useTime}
                scaleOrder={questions.map((q) => q.id)}
              />
            </Grid>
          )}
          {assessmentLogsSortedByDate.length == 0 && (
            <Grid item xs={12}>
              <Typography>{`There are no ${assessmentName} scores submitted for this patient`}</Typography>
            </Grid>
          )}
        </Grid>

        <StatefulDialog
          open={logState.openEdit}
          loading={currentPatient?.loadAssessmentLogsState.pending}
          error={currentPatient?.loadAssessmentLogsState.error}
          title={
            logState.log.patientSubmitted
              ? `Patient submitted ${assessmentName} record`
              : !!logState.log.assessmentLogId
                ? `Edit ${assessmentName} record`
                : `Add ${assessmentName} record`
          }
          content={
            <Questionnaire
              readonly={logState.log.patientSubmitted}
              questions={questions}
              options={options}
              selectedValues={selectedValues}
              selectedDate={logState.log.recordedDateTime}
              instruction={instruction}
              onSelect={onQuestionSelect}
              onDateChange={onDateChange}
              onTotalChange={onTotalChange}
              onToggleTotalOnly={onToggleTotalOnly}
              totalOnly={logState.totalOnly}
              totalScore={logState.totalScoreString}
              maxTotal={maxTotal}
              comment={logState.log.comment}
              onCommentChange={onCommentChange}
            />
          }
          handleCancel={handleClose}
          handleSave={onSaveEditRecord}
          disableSave={saveDisabled}
        />

        <Dialog open={configureState.openConfigure} onClose={handleClose}>
          <DialogTitle>
            {getString("patient_progress_assessment_dialog_configure_title")}
          </DialogTitle>
          <DialogContent dividers>
            <Grid container spacing={2} alignItems="stretch">
              <GridDropdownField
                editable={true}
                label={getString(
                  "patient_progress_assessment_dialog_configure_frequency_label",
                )}
                value={configureState.frequency}
                options={assessmentFrequencyValues}
                xs={12}
                sm={12}
                onChange={(text) =>
                  onFrequencyChange(text as AssessmentFrequency)
                }
              />
              <GridDropdownField
                editable={true}
                label={getString(
                  "patient_progress_assessment_dialog_configure_dayofweek_label",
                )}
                value={configureState.dayOfWeek}
                options={daysOfWeekValues}
                xs={12}
                sm={12}
                onChange={(text) => onDayOfWeekChange(text as DayOfWeek)}
              />
            </Grid>
          </DialogContent>
          <DialogActions>
            <Button onClick={handleClose} color="primary">
              {getString("dialog_action_cancel")}
            </Button>
            <Button onClick={onSaveConfigure} color="primary">
              {getString("dialog_action_save")}
            </Button>
          </DialogActions>
        </Dialog>
      </ActionPanel>
    );
  });

export default AssessmentProgress;<|MERGE_RESOLUTION|>--- conflicted
+++ resolved
@@ -327,13 +327,9 @@
       const id = param.row["id"] as string;
       const data = currentPatient.getRecentAssessmentLogById(id);
       if (!!data) {
-<<<<<<< HEAD
-        return `recentRow`;
-=======
         return "recentEntryRow";
       } else {
         return "";
->>>>>>> 20d37cd0
       }
     };
 
