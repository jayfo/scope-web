--- conflicted
+++ resolved
@@ -126,13 +126,9 @@
     const id = param.row["id"] as string;
     const data = currentPatient.getRecentScheduledActivityById(id);
     if (!!data && data.completed) {
-<<<<<<< HEAD
-      return `recentRow`;
-=======
       return "recentEntryRow";
     } else {
       return "";
->>>>>>> 20d37cd0
     }
   };
 
