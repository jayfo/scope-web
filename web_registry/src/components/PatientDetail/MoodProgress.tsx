--- conflicted
+++ resolved
@@ -89,13 +89,9 @@
       const id = param.row["id"] as string;
       const data = currentPatient.getRecentMoodLogById(id);
       if (!!data) {
-<<<<<<< HEAD
-        return `recentRow`;
-=======
         return "recentEntryRow";
       } else {
         return "";
->>>>>>> 20d37cd0
       }
     };
 
