import { Button, Dialog, DialogActions, DialogContent, DialogTitle, Grid } from '@mui/material';
import { action, observable } from 'mobx';
import { observer } from 'mobx-react';
import React, { FunctionComponent } from 'react';
import {
    clinicCodeValues,
    depressionTreatmentStatusValues,
    followupScheduleValues,
    patientEthnicityValues,
    patientGenderValues,
    patientPronounValues,
    patientRaceValues,
    patientSexValues,
} from 'shared/enums';
import { IPatientProfile } from 'shared/types';
import { GridDateField, GridDropdownField, GridMultiSelectField, GridTextField } from 'src/components/common/GridField';

interface IEditPatientProfileContentProps extends Partial<IPatientProfile> {
    onValueChange: (key: string, value: any) => void;
}

const EditPatientProfileContent: FunctionComponent<IEditPatientProfileContentProps> = (props) => {
    const {
        name,
        MRN,
        clinicCode,
        depressionTreatmentStatus,
        followupSchedule,
        birthdate,
        race,
        ethnicity,
        sex,
        gender,
        pronoun,
        primaryOncologyProvider,
        primaryCareManager,
        onValueChange,
    } = props;

    const getTextField = (label: string, value: any, propName: string) => (
        <GridTextField editable label={label} value={value} onChange={(text) => onValueChange(propName, text)} />
    );

    const getDropdownField = (label: string, value: any, options: any, propName: string) => (
        <GridDropdownField
            editable
            label={label}
            value={value}
            options={options}
            onChange={(text) => onValueChange(propName, text)}
        />
    );

    return (
        <Grid container spacing={2} alignItems="stretch">
            {getTextField('Patient Name', name, 'name')}
            {getTextField('MRN', MRN, 'MRN')}
            {getDropdownField('Clinic Code', clinicCode, clinicCodeValues, 'clinicCode')}
            <GridDateField
                editable
                label="Date of Birth"
                value={birthdate}
                onChange={(text) => onValueChange('birthdate', text)}
            />
            <GridMultiSelectField
                sm={12}
                editable
                label="Race"
                flags={race}
                flagOrder={[...patientRaceValues]}
                onChange={(flags) => onValueChange('race', flags)}
            />
            {getDropdownField('Ethnicity', ethnicity, patientEthnicityValues, 'race')}
            {getDropdownField('Sex', sex, patientSexValues, 'sex')}
            {getDropdownField('Gender', gender, patientGenderValues, 'gender')}
            {getDropdownField('Pronouns', pronoun, patientPronounValues, 'pronoun')}
            {getTextField('Primary Oncology Provider', primaryOncologyProvider, 'primaryOncologyProvider')}
            {getTextField('Primary Care Manager', primaryCareManager, 'primaryCareManager')}
            {getDropdownField(
                'Treatment Status',
                depressionTreatmentStatus,
                depressionTreatmentStatusValues,
                'depressionTreatmentStatus'
            )}
            {getDropdownField('Follow-up Schedule', followupSchedule, followupScheduleValues, 'followupSchedule')}
        </Grid>
    );
};

const emptyProfile = {
    name: '',
    MRN: '',
<<<<<<< HEAD
    clinicCode: undefined,
    birthdate: undefined,
    race: {},
    ethnicity: undefined,
    sex: undefined,
    gender: undefined,
    pronoun: undefined,
=======
    clinicCode: 'Other',
    birthdate: new Date(),
    race: 'White',
    sex: 'Male',
    gender: 'Male',
    pronoun: 'He/Him',
>>>>>>> 4f32c103
    primaryOncologyProvider: undefined,
    primaryCareManager: undefined,
    depressionTreatmentStatus: undefined,
    followupSchedule: undefined,
} as IPatientProfile;

const state = observable<IPatientProfile>(emptyProfile);

interface IDialogProps {
    open: boolean;
    onClose: () => void;
}

interface IEditPatientProfileDialogProps extends IDialogProps {
    profile: IPatientProfile;
    onSavePatient: (patient: IPatientProfile) => void;
}

export interface IAddPatientProfileDialogProps extends IDialogProps {
    onAddPatient: (patient: IPatientProfile) => void;
}

export const AddPatientProfileDialog: FunctionComponent<IAddPatientProfileDialogProps> = observer((props) => {
    const { onAddPatient, open, onClose } = props;

    React.useEffect(
        action(() => {
            Object.assign(state, emptyProfile);
        }),
        [props.open]
    );

    const onValueChange = action((key: string, value: any) => {
        (state as any)[key] = value;
    });

    const onSave = action(() => {
        onAddPatient(state);
    });

    return (
        <Dialog open={open} onClose={onClose}>
            <DialogTitle>Add Patient</DialogTitle>
            <DialogContent dividers>
                <EditPatientProfileContent {...state} onValueChange={onValueChange} />
            </DialogContent>
            <DialogActions>
                <Button onClick={onClose} color="primary">
                    Cancel
                </Button>
                <Button onClick={onSave} color="primary">
                    Save
                </Button>
            </DialogActions>
        </Dialog>
    );
});

export const EditPatientProfileDialog: FunctionComponent<IEditPatientProfileDialogProps> = observer((props) => {
    const { profile, open, onClose, onSavePatient } = props;

    React.useEffect(
        action(() => {
            Object.assign(state, profile);
        }),
        []
    );

    const onValueChange = action((key: string, value: any) => {
        (state as any)[key] = value;
    });

    const onSave = action(() => {
        onSavePatient(state);
    });

    return (
        <Dialog open={open} onClose={onClose}>
            <DialogTitle>Edit Patient Information</DialogTitle>
            <DialogContent dividers>
                <EditPatientProfileContent {...state} onValueChange={onValueChange} />
            </DialogContent>
            <DialogActions>
                <Button onClick={onClose} color="primary">
                    Cancel
                </Button>
                <Button onClick={onSave} color="primary">
                    Save
                </Button>
            </DialogActions>
        </Dialog>
    );
});<|MERGE_RESOLUTION|>--- conflicted
+++ resolved
@@ -90,7 +90,6 @@
 const emptyProfile = {
     name: '',
     MRN: '',
-<<<<<<< HEAD
     clinicCode: undefined,
     birthdate: undefined,
     race: {},
@@ -98,14 +97,6 @@
     sex: undefined,
     gender: undefined,
     pronoun: undefined,
-=======
-    clinicCode: 'Other',
-    birthdate: new Date(),
-    race: 'White',
-    sex: 'Male',
-    gender: 'Male',
-    pronoun: 'He/Him',
->>>>>>> 4f32c103
     primaryOncologyProvider: undefined,
     primaryCareManager: undefined,
     depressionTreatmentStatus: undefined,
