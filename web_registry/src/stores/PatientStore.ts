import { differenceInYears } from 'date-fns';
import { action, computed, makeAutoObservable, toJS, when } from 'mobx';
<<<<<<< HEAD
import { discussionFlagValues, patientRaceValues } from 'shared/enums';
import { getLogger } from 'shared/logger';
import { getPatientServiceInstance, IPatientService } from 'shared/patientService';
import { IPromiseQueryState, PromiseQuery, PromiseState } from 'shared/promiseQuery';
=======
import { getLogger } from 'shared/logger';
import { getPatientServiceInstance, IPatientService } from 'shared/patientService';
import { IPromiseQueryBase, PromiseQuery, PromiseState } from 'shared/promiseQuery';
>>>>>>> 204d3705
import {
    IActivity,
    IActivityLog,
    IAssessment,
    IAssessmentLog,
    ICaseReview,
    IClinicalHistory,
    IIdentity,
    IMoodLog,
    IPatient,
    IPatientProfile,
    ISafetyPlan,
    IScheduledActivity,
    IScheduledAssessment,
    ISession,
    IValuesInventory,
} from 'shared/types';
import { useServices } from 'src/services/services';

const logger = getLogger('PatientStore');

export interface IPatientStore extends IPatient {
    readonly recordId: string;
    readonly name: string;
    readonly age: number;
    readonly state: PromiseState;

<<<<<<< HEAD
    readonly loadValuesInventoryState: IPromiseQueryState;
    readonly loadProfileState: IPromiseQueryState;
=======
    readonly loadValuesInventoryState: IPromiseQueryBase;
>>>>>>> 204d3705

    readonly latestSession: ISession | undefined;

    load(): void;

    updateProfile(profile: IPatientProfile): Promise<void>;
    updateClinicalHistory(history: Partial<IClinicalHistory>): Promise<void>;

    assignValuesInventory(): void;
    assignSafetyPlan(): void;
    assignAssessment(assessmentId: string): void;

    addSession(session: Partial<ISession>): void;
    updateSession(session: Partial<ISession>): void;

    addCaseReview(caseReview: Partial<ICaseReview>): void;
    updateCaseReview(caseReview: Partial<ICaseReview>): void;

    updateAssessment(assessment: Partial<IAssessment>): void;

    addAssessmentLog(assessmentLog: IAssessmentLog): void;
    updateAssessmentLog(assessmentLog: IAssessmentLog): void;
}

export class PatientStore implements IPatientStore {
    public identity: IIdentity;

    public clinicalHistory: IClinicalHistory = {};

    public safetyPlan: ISafetyPlan = {
        assigned: false,
        assignedDate: new Date(),
    };

    // Sessions
    public sessions: ISession[] = [];
    public caseReviews: ICaseReview[] = [];

    // Assessments
    public assessments: IAssessment[] = [];
    public scheduledAssessments: IScheduledAssessment[] = [];
    public assessmentLogs: IAssessmentLog[] = [];

    // Activities
    public activities: IActivity[] = [];
    public scheduledActivities: IScheduledActivity[] = [];
    public activityLogs: IActivityLog[] = [];

    // Mood logs
    public moodLogs: IMoodLog[] = [];

    private readonly patientService: IPatientService;

    private readonly loadPatientDataQuery: PromiseQuery<IPatient>;
    private readonly loadValuesInventoryQuery: PromiseQuery<IValuesInventory>;

    private readonly loadValuesInventoryQuery: PromiseQuery<IValuesInventory>;
    private readonly loadProfileQuery: PromiseQuery<IPatientProfile>;

    constructor(patient: IPatient) {
        console.assert(!!patient.identity, 'Attempted to create a patient object without identity');
        console.assert(!!patient.identity.name, 'Attempted to create a patient object without a name');
        console.assert(!!patient.identity.identityId, 'Attempted to create a patient object without an id');

        this.patientService = getPatientServiceInstance(CLIENT_CONFIG.flaskBaseUrl, patient.identity.identityId);

        this.identity = patient.identity;

        // Patient info
        this.clinicalHistory = patient.clinicalHistory || this.clinicalHistory;

        // Safety plan
        this.safetyPlan = patient.safetyPlan || this.safetyPlan;

        // Sessions
        this.sessions = patient.sessions || this.sessions;
        this.caseReviews = patient.caseReviews || this.caseReviews;

        // Assessments
        this.assessments = patient.assessments || this.assessments;
        this.scheduledAssessments = patient.scheduledAssessments || this.scheduledAssessments;
        this.assessmentLogs = patient.assessmentLogs || this.assessmentLogs;

        // Activities
        this.activities = patient.activities || this.activities;
        this.scheduledActivities = patient.scheduledActivities || this.scheduledActivities;
        this.activityLogs = patient.activityLogs || this.activityLogs;

        this.moodLogs = patient.moodLogs || this.moodLogs;

<<<<<<< HEAD
        this.loadPatientDataQuery = new PromiseQuery<IPatient>(patient, 'loadPatientData', 'patient');
        this.loadValuesInventoryQuery = new PromiseQuery<IValuesInventory>(
            patient.valuesInventory,
            'loadValuesInventory',
            'valuesinventory',
        );
        this.loadProfileQuery = new PromiseQuery<IPatientProfile>(patient.profile, 'loadProfile', 'profile');
=======
        this.loadPatientDataQuery = new PromiseQuery<IPatient>(patient, 'loadPatientData');
        this.loadValuesInventoryQuery = new PromiseQuery<IValuesInventory>(
            patient.valuesInventory,
            'loadValuesInventory',
        );
>>>>>>> 204d3705

        makeAutoObservable(this);
    }

    @computed get recordId() {
        return this.identity.identityId;
    }

    @computed get name() {
        return this.profile.name || this.identity.name;
    }

    @computed get age() {
        return !!this.profile.birthdate ? differenceInYears(new Date(), this.profile.birthdate) : -1;
    }

    @computed get state() {
        return this.loadPatientDataQuery.state;
    }

    @computed get loadValuesInventoryState() {
        return this.loadValuesInventoryQuery;
    }

<<<<<<< HEAD
    @computed get loadProfileState() {
        return this.loadProfileQuery;
    }

=======
>>>>>>> 204d3705
    @computed get latestSession() {
        if (this.sessions.length > 0) {
            return this.sessions[this.sessions.length - 1];
        }

        return undefined;
    }

    @computed get valuesInventory() {
        return (
<<<<<<< HEAD
            this.loadValuesInventoryQuery.value || {
=======
            this.loadValuesInventoryQuery.value ||
            this.loadPatientDataQuery.value?.valuesInventory || {
>>>>>>> 204d3705
                assigned: false,
            }
        );
    }

<<<<<<< HEAD
    @computed get profile() {
        return (
            this.loadProfileQuery.value || {
                name: '',
                MRN: '',
            }
=======
    @action.bound
    public async load() {
        await this.loadAndLogQuery<IPatient>(this.patientService.getPatient, this.loadPatientDataQuery);
        await this.loadAndLogQuery<IValuesInventory>(
            this.patientService.getValuesInventory,
            this.loadValuesInventoryQuery,
>>>>>>> 204d3705
        );
    }

    @action.bound
    public async load() {
        await this.loadAndLogQuery<IPatient>(this.patientService.getPatient, this.loadPatientDataQuery);
        await this.loadAndLogQuery<IPatientProfile>(this.patientService.getProfile, this.loadProfileQuery);
        await this.loadAndLogQuery<IValuesInventory>(
            this.patientService.getValuesInventory,
            this.loadValuesInventoryQuery,
        );
    }

    @action.bound
    public async updateProfile(patientProfile: IPatientProfile) {
        const promise = this.patientService.updateProfile({
            ...toJS(this.profile),
            ...toJS(patientProfile),
            race: Object.assign({}, ...patientRaceValues.map((x) => ({ [x]: !!patientProfile.race?.[x] }))),
            discussionFlag: Object.assign(
                {},
                ...discussionFlagValues.map((x) => ({ [x]: !!patientProfile.discussionFlag?.[x] })),
            ),
        });

        await this.loadAndLogQuery<IPatientProfile>(() => promise, this.loadProfileQuery);
    }

    @action.bound
    public async updateClinicalHistory(clinicalHistory: Partial<IClinicalHistory>) {
        const { registryService } = useServices();
        const promise = registryService.updatePatientClinicalHistory(this.recordId, clinicalHistory);

        this.runPromiseAfterLoad(promise);
    }

    @action.bound
    public async assignValuesInventory() {
<<<<<<< HEAD
=======
        console.log('current values inventory', toJS(this.valuesInventory));
>>>>>>> 204d3705
        const promise = this.patientService.updateValuesInventory({
            ...toJS(this.valuesInventory),
            assigned: true,
            assignedDateTime: new Date(),
        });

        await this.loadAndLogQuery<IValuesInventory>(() => promise, this.loadValuesInventoryQuery);
    }

    @action.bound
    public async assignSafetyPlan() {
        const { registryService } = useServices();
        const promise = registryService.updatePatientSafetyPlan(this.recordId, {
            assigned: true,
            assignedDate: new Date(),
        });

        this.runPromiseAfterLoad(promise);
    }

    @action.bound
    public async assignAssessment(assessmentId: string) {
        const found = this.assessments.find((a) => a.assessmentId == assessmentId);

        console.assert(!!found, 'Assessment not found');

        if (!!found) {
            found.assigned = true;
            found.assignedDate = new Date();

            const { registryService } = useServices();

            const promise = registryService.updatePatientAssessment(this.recordId, found).then((newAssessment) => {
                const existing = this.assessments.find((c) => c.assessmentId == newAssessment.assessmentId);
                console.assert(!!existing, 'Assessment not found when expected');

                if (!!existing) {
                    Object.assign(existing, newAssessment);
                    return this;
                }

                return this;
            });

            this.runPromiseAfterLoad(promise);
        }
    }

    @action.bound
    public async addSession(session: Partial<ISession>) {
        const { registryService } = useServices();
        const promise = registryService.addPatientSession(this.recordId, session).then((session) => {
            // TODO: server should return appropriate id
            const addedSession = {
                ...session,
                sessionId: `session-${this.sessions.length}`,
            };

            this.sessions.push(addedSession);
            return this;
        });

        this.runPromiseAfterLoad(promise);
    }

    @action.bound
    public async updateSession(session: Partial<ISession>) {
        const { registryService } = useServices();
        const promise = registryService.updatePatientSession(this.recordId, session).then((session) => {
            const existing = this.sessions.find((s) => s.sessionId == session.sessionId);
            console.assert(!!existing, 'Session not found when expected');

            if (!!existing) {
                Object.assign(existing, session);
                return this;
            }

            return this;
        });

        this.runPromiseAfterLoad(promise);
    }

    @action.bound
    public async addCaseReview(caseReview: Partial<ICaseReview>) {
        const { registryService } = useServices();
        const promise = registryService.addPatientCaseReview(this.recordId, caseReview).then((caseReview) => {
            // TODO: server should return appropriate id
            const addedReview = {
                ...caseReview,
                reviewId: `caseReview-${this.caseReviews.length}`,
            };

            this.caseReviews.push(addedReview);
            return this;
        });

        this.runPromiseAfterLoad(promise);
    }

    @action.bound
    public async updateCaseReview(caseReview: Partial<ICaseReview>) {
        const { registryService } = useServices();
        const promise = registryService.updatePatientCaseReview(this.recordId, caseReview).then((caseReview) => {
            const existing = this.caseReviews.find((c) => c.reviewId == caseReview.reviewId);
            console.assert(!!existing, 'Case review not found when expected');

            if (!!existing) {
                Object.assign(existing, caseReview);
                return this;
            }

            return this;
        });

        this.runPromiseAfterLoad(promise);
    }

    @action.bound
    public async updateAssessment(assessment: Partial<IAssessment>) {
        const { registryService } = useServices();
        const promise = registryService.updatePatientAssessment(this.recordId, assessment).then((assessment) => {
            const existing = this.assessments.find((a) => a.assessmentId == assessment.assessmentId);
            console.assert(!!existing, 'Assessment not found when expected');

            if (!!existing) {
                Object.assign(existing, assessment);
                return this;
            }

            return this;
        });

        this.runPromiseAfterLoad(promise);
    }

    @action.bound
    public addAssessmentLog(assessmentLog: IAssessmentLog) {
        const { registryService } = useServices();
        const promise = registryService.addPatientAssessmentLog(this.recordId, assessmentLog).then((assessmentLog) => {
            // TODO: server should return appropriate id
            const addedAssessmentLog = {
                ...assessmentLog,
                logId: `assessmentlog-${this.assessmentLogs.length}`,
            };

            this.assessmentLogs.push(addedAssessmentLog);
            return this;
        });

        this.runPromiseAfterLoad(promise);
    }

    @action.bound
    public updateAssessmentLog(assessmentLog: IAssessmentLog) {
        const { registryService } = useServices();
        const promise = registryService
            .updatePatientAssessmentLog(this.recordId, assessmentLog)
            .then((assessmentLog) => {
                const existing = this.assessmentLogs.find((a) => a.logId == assessmentLog.logId);
                console.assert(!!existing, 'Assessment log not found when expected');

                if (!!existing) {
                    Object.assign(existing, assessmentLog);
                    return this;
                }

                return this;
            });

        this.runPromiseAfterLoad(promise);
    }

    private setPatientData(patient: IPatient) {
        Object.assign(this, patient);
    }

    private runAfterLoad(fn: () => void) {
        if (this.state == 'Pending') {
            when(() => {
                return this.state != 'Pending';
            }, fn);
        } else {
            fn();
        }
    }

    private runPromiseAfterLoad(promise: Promise<IPatient>) {
        const effect = () => {
            this.loadPatientDataQuery.fromPromise(promise).then((patientData) => {
                action(() => {
                    this.setPatientData(patientData);
                })();
            });
        };

        this.runAfterLoad(effect);
    }

    private async loadAndLogQuery<T>(queryCall: () => Promise<T>, promiseQuery: PromiseQuery<T>) {
        const effect = async () => {
<<<<<<< HEAD
            const loggedCall = logger.logFunction<T>({ eventName: promiseQuery.name })(
=======
            const loggedCall = logger.logFunction<T>({ eventName: queryCall.name })(
>>>>>>> 204d3705
                queryCall.bind(this.patientService),
            );
            await promiseQuery.fromPromise(loggedCall);
        };

        if (promiseQuery.state == 'Pending') {
<<<<<<< HEAD
            when(
                () => {
                    return promiseQuery.state != 'Pending';
                },
                async () => {
                    await effect();
                },
            );
        } else {
            await effect();
=======
            when(() => {
                return promiseQuery.state != 'Pending';
            }, effect);
        } else {
            effect();
>>>>>>> 204d3705
        }
    }
}<|MERGE_RESOLUTION|>--- conflicted
+++ resolved
@@ -1,15 +1,9 @@
 import { differenceInYears } from 'date-fns';
 import { action, computed, makeAutoObservable, toJS, when } from 'mobx';
-<<<<<<< HEAD
 import { discussionFlagValues, patientRaceValues } from 'shared/enums';
 import { getLogger } from 'shared/logger';
 import { getPatientServiceInstance, IPatientService } from 'shared/patientService';
 import { IPromiseQueryState, PromiseQuery, PromiseState } from 'shared/promiseQuery';
-=======
-import { getLogger } from 'shared/logger';
-import { getPatientServiceInstance, IPatientService } from 'shared/patientService';
-import { IPromiseQueryBase, PromiseQuery, PromiseState } from 'shared/promiseQuery';
->>>>>>> 204d3705
 import {
     IActivity,
     IActivityLog,
@@ -37,12 +31,8 @@
     readonly age: number;
     readonly state: PromiseState;
 
-<<<<<<< HEAD
     readonly loadValuesInventoryState: IPromiseQueryState;
     readonly loadProfileState: IPromiseQueryState;
-=======
-    readonly loadValuesInventoryState: IPromiseQueryBase;
->>>>>>> 204d3705
 
     readonly latestSession: ISession | undefined;
 
@@ -98,8 +88,6 @@
 
     private readonly loadPatientDataQuery: PromiseQuery<IPatient>;
     private readonly loadValuesInventoryQuery: PromiseQuery<IValuesInventory>;
-
-    private readonly loadValuesInventoryQuery: PromiseQuery<IValuesInventory>;
     private readonly loadProfileQuery: PromiseQuery<IPatientProfile>;
 
     constructor(patient: IPatient) {
@@ -133,7 +121,6 @@
 
         this.moodLogs = patient.moodLogs || this.moodLogs;
 
-<<<<<<< HEAD
         this.loadPatientDataQuery = new PromiseQuery<IPatient>(patient, 'loadPatientData', 'patient');
         this.loadValuesInventoryQuery = new PromiseQuery<IValuesInventory>(
             patient.valuesInventory,
@@ -141,13 +128,6 @@
             'valuesinventory',
         );
         this.loadProfileQuery = new PromiseQuery<IPatientProfile>(patient.profile, 'loadProfile', 'profile');
-=======
-        this.loadPatientDataQuery = new PromiseQuery<IPatient>(patient, 'loadPatientData');
-        this.loadValuesInventoryQuery = new PromiseQuery<IValuesInventory>(
-            patient.valuesInventory,
-            'loadValuesInventory',
-        );
->>>>>>> 204d3705
 
         makeAutoObservable(this);
     }
@@ -172,13 +152,10 @@
         return this.loadValuesInventoryQuery;
     }
 
-<<<<<<< HEAD
     @computed get loadProfileState() {
         return this.loadProfileQuery;
     }
 
-=======
->>>>>>> 204d3705
     @computed get latestSession() {
         if (this.sessions.length > 0) {
             return this.sessions[this.sessions.length - 1];
@@ -189,32 +166,18 @@
 
     @computed get valuesInventory() {
         return (
-<<<<<<< HEAD
             this.loadValuesInventoryQuery.value || {
-=======
-            this.loadValuesInventoryQuery.value ||
-            this.loadPatientDataQuery.value?.valuesInventory || {
->>>>>>> 204d3705
                 assigned: false,
             }
         );
     }
 
-<<<<<<< HEAD
     @computed get profile() {
         return (
             this.loadProfileQuery.value || {
                 name: '',
                 MRN: '',
             }
-=======
-    @action.bound
-    public async load() {
-        await this.loadAndLogQuery<IPatient>(this.patientService.getPatient, this.loadPatientDataQuery);
-        await this.loadAndLogQuery<IValuesInventory>(
-            this.patientService.getValuesInventory,
-            this.loadValuesInventoryQuery,
->>>>>>> 204d3705
         );
     }
 
@@ -253,10 +216,6 @@
 
     @action.bound
     public async assignValuesInventory() {
-<<<<<<< HEAD
-=======
-        console.log('current values inventory', toJS(this.valuesInventory));
->>>>>>> 204d3705
         const promise = this.patientService.updateValuesInventory({
             ...toJS(this.valuesInventory),
             assigned: true,
@@ -458,18 +417,13 @@
 
     private async loadAndLogQuery<T>(queryCall: () => Promise<T>, promiseQuery: PromiseQuery<T>) {
         const effect = async () => {
-<<<<<<< HEAD
             const loggedCall = logger.logFunction<T>({ eventName: promiseQuery.name })(
-=======
-            const loggedCall = logger.logFunction<T>({ eventName: queryCall.name })(
->>>>>>> 204d3705
                 queryCall.bind(this.patientService),
             );
             await promiseQuery.fromPromise(loggedCall);
         };
 
         if (promiseQuery.state == 'Pending') {
-<<<<<<< HEAD
             when(
                 () => {
                     return promiseQuery.state != 'Pending';
@@ -480,13 +434,6 @@
             );
         } else {
             await effect();
-=======
-            when(() => {
-                return promiseQuery.state != 'Pending';
-            }, effect);
-        } else {
-            effect();
->>>>>>> 204d3705
         }
     }
 }