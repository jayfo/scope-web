import { action, computed, makeAutoObservable } from 'mobx';
<<<<<<< HEAD
import { IAppConfig, IUser } from 'shared/types';
import { defaultAppConfig } from 'src/services/configs';
import { PromiseQuery } from 'src/services/promiseQuery';
=======
import { IAppConfig, IIdentity, IUser } from 'shared/types';
import { PromiseQuery, PromiseState } from 'src/services/promiseQuery';
>>>>>>> ee30448a
import { useServices } from 'src/services/services';
import { AuthStore, IAuthStore } from 'src/stores/AuthStore';
import { IPatientsStore, PatientsStore } from 'src/stores/PatientsStore';
import { IPatientStore } from 'src/stores/PatientStore';

export interface IRootStore {
    // Stores
    currentUserIdentity?: IIdentity;
    userName?: string;
    patientsStore: IPatientsStore;
    authStore: IAuthStore;

    // App metadata
    appTitle: string;
    appConfig: IAppConfig;

    // UI states

    // Methods
    load: () => void;

    getPatientByRecordId: (recordId: string | undefined) => IPatientStore | undefined;
}

export class RootStore implements IRootStore {
    // Stores
    public patientsStore: IPatientsStore;
    public authStore: IAuthStore;

    // App metadata
    public appTitle = 'SCOPE Registry';
    public appConfig: IAppConfig;

    // Promise queries
    private readonly loginQuery: PromiseQuery<IUser | undefined>;

    constructor(serverConfig: IAppConfig) {
        // As more is added to serverConfig, it will become a type and this will be split up
        this.appConfig = serverConfig;
        this.patientsStore = new PatientsStore();
        this.authStore = new AuthStore();

        this.loginQuery = new PromiseQuery(undefined, 'loginQuery');

        makeAutoObservable(this);
    }
    @computed
    public get loginState() {
        return this.loginQuery.state;
    }

    @computed
    public get currentUserIdentity() {
        if (this.loginQuery.state == 'Fulfilled') {
            return this.loginQuery.value;
        } else {
            return undefined;
        }
    }

    @computed
    public get userName() {
        if (this.loginQuery.state == 'Fulfilled') {
            return this.loginQuery.value?.name;
        } else {
            return 'Invalid';
        }
    }

    @action.bound
    public async load() {
<<<<<<< HEAD
        await this.loadAppConfig();
=======
        await this.login();
>>>>>>> ee30448a
        await this.patientsStore.getPatients();
    }

    @action.bound
<<<<<<< HEAD
    public async loadAppConfig() {
        const { appService } = useServices();
        const promise = appService.getAppConfig();
        await this.configQuery.fromPromise(promise);
=======
    public async login() {
        const { authService } = useServices();
        const promise = authService.login();
        await this.loginQuery.fromPromise(promise);
    }

    @action.bound
    public logout() {
        this.loginQuery.state = 'Unknown';
>>>>>>> ee30448a
    }

    public getPatientByRecordId(recordId: string | undefined) {
        if (!!recordId) {
            const patient = this.patientsStore.patients.filter((p) => p.recordId == recordId)[0];

            return patient;
        }

        return undefined;
    }
}<|MERGE_RESOLUTION|>--- conflicted
+++ resolved
@@ -1,12 +1,6 @@
 import { action, computed, makeAutoObservable } from 'mobx';
-<<<<<<< HEAD
-import { IAppConfig, IUser } from 'shared/types';
-import { defaultAppConfig } from 'src/services/configs';
+import { IAppConfig, IIdentity, IUser } from 'shared/types';
 import { PromiseQuery } from 'src/services/promiseQuery';
-=======
-import { IAppConfig, IIdentity, IUser } from 'shared/types';
-import { PromiseQuery, PromiseState } from 'src/services/promiseQuery';
->>>>>>> ee30448a
 import { useServices } from 'src/services/services';
 import { AuthStore, IAuthStore } from 'src/stores/AuthStore';
 import { IPatientsStore, PatientsStore } from 'src/stores/PatientsStore';
@@ -28,7 +22,9 @@
     // Methods
     load: () => void;
 
-    getPatientByRecordId: (recordId: string | undefined) => IPatientStore | undefined;
+    getPatientByRecordId: (
+        recordId: string | undefined
+    ) => IPatientStore | undefined;
 }
 
 export class RootStore implements IRootStore {
@@ -78,36 +74,14 @@
 
     @action.bound
     public async load() {
-<<<<<<< HEAD
-        await this.loadAppConfig();
-=======
-        await this.login();
->>>>>>> ee30448a
         await this.patientsStore.getPatients();
-    }
-
-    @action.bound
-<<<<<<< HEAD
-    public async loadAppConfig() {
-        const { appService } = useServices();
-        const promise = appService.getAppConfig();
-        await this.configQuery.fromPromise(promise);
-=======
-    public async login() {
-        const { authService } = useServices();
-        const promise = authService.login();
-        await this.loginQuery.fromPromise(promise);
-    }
-
-    @action.bound
-    public logout() {
-        this.loginQuery.state = 'Unknown';
->>>>>>> ee30448a
     }
 
     public getPatientByRecordId(recordId: string | undefined) {
         if (!!recordId) {
-            const patient = this.patientsStore.patients.filter((p) => p.recordId == recordId)[0];
+            const patient = this.patientsStore.patients.filter(
+                (p) => p.recordId == recordId
+            )[0];
 
             return patient;
         }
