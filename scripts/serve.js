const express = require('express');
<<<<<<< HEAD
const rimraf = require('rimraf');
const webpack = require('webpack');
const webpackDevMiddleware = require('webpack-dev-middleware');
=======
>>>>>>> ec9be52f

const path = require('path');
const paths = require('../config/paths');

console.log(`Serving from production build in ${paths.appBuildProd}.`);

<<<<<<< HEAD
app.use(
    webpackDevMiddleware(compiler, {
        publicPath: webpackConfig.output.publicPath,
        writeToDisk: true,
    })
);

app.use(require('webpack-hot-middleware')(compiler));

// This allows redirecting to home to handle routing
app.get('/*', function (req, res) {
    res.sendFile(path.join(paths.appBuild, 'index.html'));
});

app.listen(3000, function () {
    console.log(`Listening on http://localhost:${3000}/.`);
});
=======
const app = express();

app.use(express.static(paths.appBuildProd));

port = 3000;
app.listen(port, function () {
        console.log(`Listening on http://localhost:${port}/.`);
    }
);
>>>>>>> ec9be52f
<|MERGE_RESOLUTION|>--- conflicted
+++ resolved
@@ -1,42 +1,20 @@
 const express = require('express');
-<<<<<<< HEAD
-const rimraf = require('rimraf');
-const webpack = require('webpack');
-const webpackDevMiddleware = require('webpack-dev-middleware');
-=======
->>>>>>> ec9be52f
 
 const path = require('path');
 const paths = require('../config/paths');
 
 console.log(`Serving from production build in ${paths.appBuildProd}.`);
 
-<<<<<<< HEAD
-app.use(
-    webpackDevMiddleware(compiler, {
-        publicPath: webpackConfig.output.publicPath,
-        writeToDisk: true,
-    })
-);
+const app = express();
 
-app.use(require('webpack-hot-middleware')(compiler));
+app.use(express.static(paths.appBuildProd));
 
 // This allows redirecting to home to handle routing
 app.get('/*', function (req, res) {
     res.sendFile(path.join(paths.appBuild, 'index.html'));
 });
 
-app.listen(3000, function () {
-    console.log(`Listening on http://localhost:${3000}/.`);
-});
-=======
-const app = express();
-
-app.use(express.static(paths.appBuildProd));
-
 port = 3000;
 app.listen(port, function () {
-        console.log(`Listening on http://localhost:${port}/.`);
-    }
-);
->>>>>>> ec9be52f
+    console.log(`Listening on http://localhost:${port}/.`);
+});