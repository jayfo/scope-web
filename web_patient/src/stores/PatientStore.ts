import { action, computed, makeAutoObservable } from 'mobx';
import {
    IActivity,
    IActivityLog,
    IAssessmentLog,
    IMoodLog,
    IPatientConfig,
    ISafetyPlan,
    IScheduledActivity,
    IScheduledAssessment,
    IValuesInventory,
} from 'shared/types';
import { IPatientService } from 'shared/patientService';
<<<<<<< HEAD
import { IPromiseQueryState, PromiseQuery, PromiseState } from 'shared/promiseQuery';
=======
import { PromiseQuery, PromiseState } from 'shared/promiseQuery';
>>>>>>> 204d3705
import { getLogger } from 'shared/logger';
import { isScheduledForDay } from 'src/utils/schedule';

export interface IPatientStore {
    readonly taskItems: IScheduledActivity[];
    readonly todayItems: IScheduledActivity[];
    readonly scheduledAssessments: IScheduledAssessment[];

    readonly config: IPatientConfig;
    readonly activities: IActivity[];
    readonly valuesInventory: IValuesInventory;
    readonly safetyPlan: ISafetyPlan;

    readonly activityLogs: IActivityLog[];
    readonly assessmentLogs: IAssessmentLog[];
    readonly moodLogs: IMoodLog[];

    // UI states
    loadState: PromiseState;
    loadActivitiesState: PromiseState;
    loadScheduledActivitiesState: PromiseState;
    loadScheduledAssessmentsState: PromiseState;
    loadConfigState: PromiseState;
    loadSafetyPlanState: PromiseState;
    loadActivityLogsState: PromiseState;
    loadAssessmentLogsState: PromiseState;
    loadMoodLogsState: PromiseState;

    // Helpers
    getTaskById: (taskId: string) => IScheduledActivity | undefined;
    getScheduledAssessmentById: (schedulId: string) => IScheduledAssessment | undefined;
    getActivityById: (activityId: string) => IActivity | undefined;

    // Data load/save
    load: () => Promise<void>;
    completeScheduledActivity: (scheduledItem: IScheduledActivity, activityLog: IActivityLog) => Promise<boolean>;
    saveMoodLog: (moodLog: IMoodLog) => Promise<boolean>;
    saveAssessmentLog: (assessmentData: IAssessmentLog) => Promise<boolean>;

    updateSafetyPlan: (safetyPlan: ISafetyPlan) => Promise<void>;

    addActivity: (activity: IActivity) => Promise<boolean>;
    updateActivity: (activity: IActivity) => Promise<boolean>;

    // Values inventory
<<<<<<< HEAD
    loadValuesInventoryState: IPromiseQueryState;
=======
    loadValuesInventoryState: PromiseState;
>>>>>>> 204d3705
    loadValuesInventory: () => Promise<void>;
    updateValuesInventory: (inventory: IValuesInventory) => Promise<void>;
    resetLoadValuesInventoryState: () => void;
}

const logger = getLogger('PatientStore');

export class PatientStore implements IPatientStore {
    private readonly loadQuery: PromiseQuery<any[]>;
    private readonly loadActivitiesQuery: PromiseQuery<IActivity[]>;
    private readonly loadScheduledActivitiesQuery: PromiseQuery<IScheduledActivity[]>;
    private readonly loadScheduledAssessmentsQuery: PromiseQuery<IScheduledAssessment[]>;
    private readonly loadConfigQuery: PromiseQuery<IPatientConfig>;
    private readonly loadValuesInventoryQuery: PromiseQuery<IValuesInventory>;
    private readonly loadSafetyPlanQuery: PromiseQuery<ISafetyPlan>;
    private readonly loadActivityLogsQuery: PromiseQuery<IActivityLog[]>;
    private readonly loadAssessmentLogsQuery: PromiseQuery<IAssessmentLog[]>;
    private readonly loadMoodLogsQuery: PromiseQuery<IMoodLog[]>;

    private readonly patientService: IPatientService;

    constructor(patientService: IPatientService) {
        this.patientService = patientService;

        this.loadScheduledActivitiesQuery = new PromiseQuery<IScheduledActivity[]>([], 'loadScheduledActivitiesQuery');
        this.loadScheduledAssessmentsQuery = new PromiseQuery<IScheduledAssessment[]>(
            [],
            'loadScheduledActivitiesQuery',
        );
        this.loadConfigQuery = new PromiseQuery<IPatientConfig>(undefined, 'loadConfigQuery');
        this.loadQuery = new PromiseQuery<PromiseSettledResult<any>[]>([], 'loadQuery');
        this.loadActivitiesQuery = new PromiseQuery<IActivity[]>([], 'loadActivitiesQuery');
        this.loadValuesInventoryQuery = new PromiseQuery<IValuesInventory>(undefined, 'loadValuesInventoryQuery');
        this.loadSafetyPlanQuery = new PromiseQuery<ISafetyPlan>(undefined, 'loadSafetyPlan');
        this.loadActivityLogsQuery = new PromiseQuery<IActivityLog[]>([], 'loadActivityLogsQuery');
        this.loadAssessmentLogsQuery = new PromiseQuery<IAssessmentLog[]>([], 'loadAssessmentLogsQuery');
        this.loadMoodLogsQuery = new PromiseQuery<IMoodLog[]>([], 'loadMoodLogsQuery');

        makeAutoObservable(this);
    }

    @computed public get loadState() {
        return this.loadQuery.state;
    }

    @computed public get loadValuesInventoryState() {
<<<<<<< HEAD
        return this.loadValuesInventoryQuery;
=======
        return this.loadValuesInventoryQuery.state;
>>>>>>> 204d3705
    }

    @computed public get loadActivitiesState() {
        return this.loadActivitiesQuery.state;
    }

    @computed public get loadScheduledActivitiesState() {
        return this.loadScheduledActivitiesQuery.state;
    }

    @computed public get loadScheduledAssessmentsState() {
        return this.loadScheduledAssessmentsQuery.state;
    }

    @computed public get loadConfigState() {
        return this.loadConfigQuery.state;
    }

    @computed public get loadSafetyPlanState() {
        return this.loadSafetyPlanQuery.state;
    }

    @computed public get loadActivityLogsState() {
        return this.loadActivityLogsQuery.state;
    }

    @computed public get loadAssessmentLogsState() {
        return this.loadAssessmentLogsQuery.state;
    }

    @computed public get loadMoodLogsState() {
        return this.loadMoodLogsQuery.state;
    }

    @computed public get taskItems() {
        return this.loadScheduledActivitiesQuery.value || [];
    }

    @computed public get todayItems() {
        return this.taskItems.filter((i) => isScheduledForDay(i, new Date()));
    }

    @computed public get scheduledAssessments() {
        return (this.loadScheduledAssessmentsQuery.value || []).filter((i) => isScheduledForDay(i, new Date()));
    }

    @computed public get config() {
        return (
            this.loadConfigQuery.value || {
                assignedValuesInventory: false,
                assignedSafetyPlan: false,
                assignedAssessmentIds: ['phq-9', 'gad-7'],
            }
        );
    }

    @computed public get activities() {
        return (this.loadActivitiesQuery.value || []).filter((a) => !a.isDeleted);
    }

    @computed public get valuesInventory() {
        return (
            this.loadValuesInventoryQuery.value || {
                assigned: false,
            }
        );
    }

    @computed public get safetyPlan() {
        return this.loadSafetyPlanQuery.value || { assigned: false };
    }

    @computed public get activityLogs() {
        return this.loadActivityLogsQuery.value || [];
    }

    @computed public get assessmentLogs() {
        return this.loadAssessmentLogsQuery.value || [];
    }

    @computed public get moodLogs() {
        return this.loadMoodLogsQuery.value || [];
    }

    @action.bound
    public getTaskById(taskId: string) {
        return this.taskItems.find((t) => t.scheduleId == taskId);
    }

    @action.bound
    public getScheduledAssessmentById(scheduleId: string) {
        return this.scheduledAssessments.find((t) => t.scheduleId == scheduleId);
    }

    @action.bound
    public getActivityById(activityId: string) {
        return this.activities.find((a) => a.activityId == activityId);
    }

    @action
    public async load() {
        console.log('load called');
        if (!this.loadQuery.pending) {
            await this.loadQuery.fromPromise(
                Promise.allSettled([
                    // this.loadScheduledActivitiesQuery.fromPromise(patientService.getScheduledActivities()),
                    // this.loadScheduledAssessmentsQuery.fromPromise(patientService.getScheduledAssessments()),
                    this.loadConfigQuery.fromPromise(this.patientService.getPatientConfig()),
                    // this.loadActivitiesQuery.fromPromise(patientService.getActivities()),
                    // this.loadValuesInventoryQuery.fromPromise(patientService.getValuesInventory()),
                    // this.loadActivityLogsQuery.fromPromise(patientService.getActivityLogs()),
                    // this.loadAssessmentLogsQuery.fromPromise(patientService.getAssessmentLogs()),
                    // this.loadSafetyPlanQuery.fromPromise(patientService.getSafetyPlan()),
                ]),
            );
        }

        await this.loadValuesInventory();
    }

    @action.bound
    public async completeScheduledActivity(scheduledItem: IScheduledActivity, activityLog: IActivityLog) {
        const promise = this.patientService.addActivityLog(activityLog).then((addedLog) => {
            const newLogs = this.activityLogs.slice() || [];
            newLogs.push(addedLog);
            return newLogs;
        });

        await this.loadActivityLogsQuery.fromPromise(promise);

        const found = this.taskItems.filter((i) => i.scheduleId == scheduledItem.scheduleId)[0];
        if (!!found) {
            found.completed = true;
        }

        return true; // TODO: need to decide how to handle server errors
    }

    @action.bound
    public async saveMoodLog(moodLog: IMoodLog) {
        const promise = this.patientService.addMoodLog(moodLog).then((addedLog) => {
            const newLogs = this.moodLogs.slice() || [];
            newLogs.push(addedLog);
            return newLogs;
        });

        await this.loadMoodLogsQuery.fromPromise(promise);

        return true;
    }

    @action.bound
    public async saveAssessmentLog(assessmentLog: IAssessmentLog) {
        const promise = this.patientService.addAssessmentLog(assessmentLog).then((addedLog) => {
            const newLogs = this.assessmentLogs.slice() || [];
            newLogs.push(addedLog);
            return newLogs;
        });

        await this.loadAssessmentLogsQuery.fromPromise(promise);
        console.log('TODO: Mark assessment as done on the server and reload client config');

        await this.loadConfigQuery.fromPromise(this.patientService.getPatientConfig());
        return true;
    }

    @action.bound
    public async updateSafetyPlan(safetyPlan: ISafetyPlan) {
        const promise = this.patientService.updateSafetyPlan(safetyPlan);
        await this.loadSafetyPlanQuery.fromPromise(promise);
    }

    @action.bound
    public async addActivity(activity: IActivity) {
        const promise = this.patientService.addActivity(activity).then((addedActivity) => {
            const newActivities = this.activities.slice() || [];
            newActivities.push(addedActivity);
            return newActivities;
        });

        await this.loadActivitiesQuery.fromPromise(promise);

        return true;
    }

    @action.bound
    public async updateActivity(activity: IActivity) {
        const prevActivities = this.activities.slice() || [];
        const found = prevActivities.findIndex((a) => a.activityId == activity.activityId);

        console.assert(found >= 0, 'Activity to update not found');

        if (found >= 0) {
            const promise = this.patientService.updateActivity(activity).then((updatedActivity) => {
                prevActivities[found] = updatedActivity;
                return prevActivities;
            });
            await this.loadActivitiesQuery.fromPromise(promise);

            return true;
        }

        return false;
    }

    @action.bound
    public async loadValuesInventory() {
        await this.loadAndLogQuery<IValuesInventory>(
            this.patientService.getValuesInventory,
            this.loadValuesInventoryQuery,
        );
    }

    @action.bound
    public async updateValuesInventory(inventory: IValuesInventory) {
        const loggedCall = logger.logFunction<IValuesInventory>({ eventName: 'updateValuesInventory' })(() =>
            this.patientService.updateValuesInventory(inventory),
        );
        await this.loadValuesInventoryQuery.fromPromise(loggedCall);
    }

    @action.bound
    public resetLoadValuesInventoryState() {
        this.loadValuesInventoryQuery.state = this.loadActivitiesQuery.value != undefined ? 'Fulfilled' : 'Unknown';
    }

    private async loadAndLogQuery<T>(queryCall: () => Promise<T>, promiseQuery: PromiseQuery<T>) {
        const loggedCall = logger.logFunction<T>({ eventName: queryCall.name })(queryCall.bind(this.patientService));
        await promiseQuery.fromPromise(loggedCall);
    }
}<|MERGE_RESOLUTION|>--- conflicted
+++ resolved
@@ -11,11 +11,11 @@
     IValuesInventory,
 } from 'shared/types';
 import { IPatientService } from 'shared/patientService';
-<<<<<<< HEAD
-import { IPromiseQueryState, PromiseQuery, PromiseState } from 'shared/promiseQuery';
-=======
-import { PromiseQuery, PromiseState } from 'shared/promiseQuery';
->>>>>>> 204d3705
+import {
+    IPromiseQueryState,
+    PromiseQuery,
+    PromiseState,
+} from 'shared/promiseQuery';
 import { getLogger } from 'shared/logger';
 import { isScheduledForDay } from 'src/utils/schedule';
 
@@ -46,12 +46,17 @@
 
     // Helpers
     getTaskById: (taskId: string) => IScheduledActivity | undefined;
-    getScheduledAssessmentById: (schedulId: string) => IScheduledAssessment | undefined;
+    getScheduledAssessmentById: (
+        schedulId: string,
+    ) => IScheduledAssessment | undefined;
     getActivityById: (activityId: string) => IActivity | undefined;
 
     // Data load/save
     load: () => Promise<void>;
-    completeScheduledActivity: (scheduledItem: IScheduledActivity, activityLog: IActivityLog) => Promise<boolean>;
+    completeScheduledActivity: (
+        scheduledItem: IScheduledActivity,
+        activityLog: IActivityLog,
+    ) => Promise<boolean>;
     saveMoodLog: (moodLog: IMoodLog) => Promise<boolean>;
     saveAssessmentLog: (assessmentData: IAssessmentLog) => Promise<boolean>;
 
@@ -61,11 +66,7 @@
     updateActivity: (activity: IActivity) => Promise<boolean>;
 
     // Values inventory
-<<<<<<< HEAD
     loadValuesInventoryState: IPromiseQueryState;
-=======
-    loadValuesInventoryState: PromiseState;
->>>>>>> 204d3705
     loadValuesInventory: () => Promise<void>;
     updateValuesInventory: (inventory: IValuesInventory) => Promise<void>;
     resetLoadValuesInventoryState: () => void;
@@ -76,8 +77,12 @@
 export class PatientStore implements IPatientStore {
     private readonly loadQuery: PromiseQuery<any[]>;
     private readonly loadActivitiesQuery: PromiseQuery<IActivity[]>;
-    private readonly loadScheduledActivitiesQuery: PromiseQuery<IScheduledActivity[]>;
-    private readonly loadScheduledAssessmentsQuery: PromiseQuery<IScheduledAssessment[]>;
+    private readonly loadScheduledActivitiesQuery: PromiseQuery<
+        IScheduledActivity[]
+    >;
+    private readonly loadScheduledAssessmentsQuery: PromiseQuery<
+        IScheduledAssessment[]
+    >;
     private readonly loadConfigQuery: PromiseQuery<IPatientConfig>;
     private readonly loadValuesInventoryQuery: PromiseQuery<IValuesInventory>;
     private readonly loadSafetyPlanQuery: PromiseQuery<ISafetyPlan>;
@@ -90,19 +95,44 @@
     constructor(patientService: IPatientService) {
         this.patientService = patientService;
 
-        this.loadScheduledActivitiesQuery = new PromiseQuery<IScheduledActivity[]>([], 'loadScheduledActivitiesQuery');
-        this.loadScheduledAssessmentsQuery = new PromiseQuery<IScheduledAssessment[]>(
+        this.loadScheduledActivitiesQuery = new PromiseQuery<
+            IScheduledActivity[]
+        >([], 'loadScheduledActivitiesQuery');
+        this.loadScheduledAssessmentsQuery = new PromiseQuery<
+            IScheduledAssessment[]
+        >([], 'loadScheduledActivitiesQuery');
+        this.loadConfigQuery = new PromiseQuery<IPatientConfig>(
+            undefined,
+            'loadConfigQuery',
+        );
+        this.loadQuery = new PromiseQuery<PromiseSettledResult<any>[]>(
             [],
-            'loadScheduledActivitiesQuery',
-        );
-        this.loadConfigQuery = new PromiseQuery<IPatientConfig>(undefined, 'loadConfigQuery');
-        this.loadQuery = new PromiseQuery<PromiseSettledResult<any>[]>([], 'loadQuery');
-        this.loadActivitiesQuery = new PromiseQuery<IActivity[]>([], 'loadActivitiesQuery');
-        this.loadValuesInventoryQuery = new PromiseQuery<IValuesInventory>(undefined, 'loadValuesInventoryQuery');
-        this.loadSafetyPlanQuery = new PromiseQuery<ISafetyPlan>(undefined, 'loadSafetyPlan');
-        this.loadActivityLogsQuery = new PromiseQuery<IActivityLog[]>([], 'loadActivityLogsQuery');
-        this.loadAssessmentLogsQuery = new PromiseQuery<IAssessmentLog[]>([], 'loadAssessmentLogsQuery');
-        this.loadMoodLogsQuery = new PromiseQuery<IMoodLog[]>([], 'loadMoodLogsQuery');
+            'loadQuery',
+        );
+        this.loadActivitiesQuery = new PromiseQuery<IActivity[]>(
+            [],
+            'loadActivitiesQuery',
+        );
+        this.loadValuesInventoryQuery = new PromiseQuery<IValuesInventory>(
+            undefined,
+            'loadValuesInventoryQuery',
+        );
+        this.loadSafetyPlanQuery = new PromiseQuery<ISafetyPlan>(
+            undefined,
+            'loadSafetyPlan',
+        );
+        this.loadActivityLogsQuery = new PromiseQuery<IActivityLog[]>(
+            [],
+            'loadActivityLogsQuery',
+        );
+        this.loadAssessmentLogsQuery = new PromiseQuery<IAssessmentLog[]>(
+            [],
+            'loadAssessmentLogsQuery',
+        );
+        this.loadMoodLogsQuery = new PromiseQuery<IMoodLog[]>(
+            [],
+            'loadMoodLogsQuery',
+        );
 
         makeAutoObservable(this);
     }
@@ -112,11 +142,7 @@
     }
 
     @computed public get loadValuesInventoryState() {
-<<<<<<< HEAD
         return this.loadValuesInventoryQuery;
-=======
-        return this.loadValuesInventoryQuery.state;
->>>>>>> 204d3705
     }
 
     @computed public get loadActivitiesState() {
@@ -160,7 +186,9 @@
     }
 
     @computed public get scheduledAssessments() {
-        return (this.loadScheduledAssessmentsQuery.value || []).filter((i) => isScheduledForDay(i, new Date()));
+        return (this.loadScheduledAssessmentsQuery.value || []).filter((i) =>
+            isScheduledForDay(i, new Date()),
+        );
     }
 
     @computed public get config() {
@@ -174,7 +202,9 @@
     }
 
     @computed public get activities() {
-        return (this.loadActivitiesQuery.value || []).filter((a) => !a.isDeleted);
+        return (this.loadActivitiesQuery.value || []).filter(
+            (a) => !a.isDeleted,
+        );
     }
 
     @computed public get valuesInventory() {
@@ -208,7 +238,9 @@
 
     @action.bound
     public getScheduledAssessmentById(scheduleId: string) {
-        return this.scheduledAssessments.find((t) => t.scheduleId == scheduleId);
+        return this.scheduledAssessments.find(
+            (t) => t.scheduleId == scheduleId,
+        );
     }
 
     @action.bound
@@ -224,7 +256,9 @@
                 Promise.allSettled([
                     // this.loadScheduledActivitiesQuery.fromPromise(patientService.getScheduledActivities()),
                     // this.loadScheduledAssessmentsQuery.fromPromise(patientService.getScheduledAssessments()),
-                    this.loadConfigQuery.fromPromise(this.patientService.getPatientConfig()),
+                    this.loadConfigQuery.fromPromise(
+                        this.patientService.getPatientConfig(),
+                    ),
                     // this.loadActivitiesQuery.fromPromise(patientService.getActivities()),
                     // this.loadValuesInventoryQuery.fromPromise(patientService.getValuesInventory()),
                     // this.loadActivityLogsQuery.fromPromise(patientService.getActivityLogs()),
@@ -238,16 +272,23 @@
     }
 
     @action.bound
-    public async completeScheduledActivity(scheduledItem: IScheduledActivity, activityLog: IActivityLog) {
-        const promise = this.patientService.addActivityLog(activityLog).then((addedLog) => {
-            const newLogs = this.activityLogs.slice() || [];
-            newLogs.push(addedLog);
-            return newLogs;
-        });
+    public async completeScheduledActivity(
+        scheduledItem: IScheduledActivity,
+        activityLog: IActivityLog,
+    ) {
+        const promise = this.patientService
+            .addActivityLog(activityLog)
+            .then((addedLog) => {
+                const newLogs = this.activityLogs.slice() || [];
+                newLogs.push(addedLog);
+                return newLogs;
+            });
 
         await this.loadActivityLogsQuery.fromPromise(promise);
 
-        const found = this.taskItems.filter((i) => i.scheduleId == scheduledItem.scheduleId)[0];
+        const found = this.taskItems.filter(
+            (i) => i.scheduleId == scheduledItem.scheduleId,
+        )[0];
         if (!!found) {
             found.completed = true;
         }
@@ -257,11 +298,13 @@
 
     @action.bound
     public async saveMoodLog(moodLog: IMoodLog) {
-        const promise = this.patientService.addMoodLog(moodLog).then((addedLog) => {
-            const newLogs = this.moodLogs.slice() || [];
-            newLogs.push(addedLog);
-            return newLogs;
-        });
+        const promise = this.patientService
+            .addMoodLog(moodLog)
+            .then((addedLog) => {
+                const newLogs = this.moodLogs.slice() || [];
+                newLogs.push(addedLog);
+                return newLogs;
+            });
 
         await this.loadMoodLogsQuery.fromPromise(promise);
 
@@ -270,16 +313,22 @@
 
     @action.bound
     public async saveAssessmentLog(assessmentLog: IAssessmentLog) {
-        const promise = this.patientService.addAssessmentLog(assessmentLog).then((addedLog) => {
-            const newLogs = this.assessmentLogs.slice() || [];
-            newLogs.push(addedLog);
-            return newLogs;
-        });
+        const promise = this.patientService
+            .addAssessmentLog(assessmentLog)
+            .then((addedLog) => {
+                const newLogs = this.assessmentLogs.slice() || [];
+                newLogs.push(addedLog);
+                return newLogs;
+            });
 
         await this.loadAssessmentLogsQuery.fromPromise(promise);
-        console.log('TODO: Mark assessment as done on the server and reload client config');
-
-        await this.loadConfigQuery.fromPromise(this.patientService.getPatientConfig());
+        console.log(
+            'TODO: Mark assessment as done on the server and reload client config',
+        );
+
+        await this.loadConfigQuery.fromPromise(
+            this.patientService.getPatientConfig(),
+        );
         return true;
     }
 
@@ -291,11 +340,13 @@
 
     @action.bound
     public async addActivity(activity: IActivity) {
-        const promise = this.patientService.addActivity(activity).then((addedActivity) => {
-            const newActivities = this.activities.slice() || [];
-            newActivities.push(addedActivity);
-            return newActivities;
-        });
+        const promise = this.patientService
+            .addActivity(activity)
+            .then((addedActivity) => {
+                const newActivities = this.activities.slice() || [];
+                newActivities.push(addedActivity);
+                return newActivities;
+            });
 
         await this.loadActivitiesQuery.fromPromise(promise);
 
@@ -305,15 +356,19 @@
     @action.bound
     public async updateActivity(activity: IActivity) {
         const prevActivities = this.activities.slice() || [];
-        const found = prevActivities.findIndex((a) => a.activityId == activity.activityId);
+        const found = prevActivities.findIndex(
+            (a) => a.activityId == activity.activityId,
+        );
 
         console.assert(found >= 0, 'Activity to update not found');
 
         if (found >= 0) {
-            const promise = this.patientService.updateActivity(activity).then((updatedActivity) => {
-                prevActivities[found] = updatedActivity;
-                return prevActivities;
-            });
+            const promise = this.patientService
+                .updateActivity(activity)
+                .then((updatedActivity) => {
+                    prevActivities[found] = updatedActivity;
+                    return prevActivities;
+                });
             await this.loadActivitiesQuery.fromPromise(promise);
 
             return true;
@@ -332,19 +387,27 @@
 
     @action.bound
     public async updateValuesInventory(inventory: IValuesInventory) {
-        const loggedCall = logger.logFunction<IValuesInventory>({ eventName: 'updateValuesInventory' })(() =>
-            this.patientService.updateValuesInventory(inventory),
-        );
+        const loggedCall = logger.logFunction<IValuesInventory>({
+            eventName: 'updateValuesInventory',
+        })(() => this.patientService.updateValuesInventory(inventory));
         await this.loadValuesInventoryQuery.fromPromise(loggedCall);
     }
 
     @action.bound
     public resetLoadValuesInventoryState() {
-        this.loadValuesInventoryQuery.state = this.loadActivitiesQuery.value != undefined ? 'Fulfilled' : 'Unknown';
-    }
-
-    private async loadAndLogQuery<T>(queryCall: () => Promise<T>, promiseQuery: PromiseQuery<T>) {
-        const loggedCall = logger.logFunction<T>({ eventName: queryCall.name })(queryCall.bind(this.patientService));
+        this.loadValuesInventoryQuery.state =
+            this.loadActivitiesQuery.value != undefined
+                ? 'Fulfilled'
+                : 'Unknown';
+    }
+
+    private async loadAndLogQuery<T>(
+        queryCall: () => Promise<T>,
+        promiseQuery: PromiseQuery<T>,
+    ) {
+        const loggedCall = logger.logFunction<T>({ eventName: queryCall.name })(
+            queryCall.bind(this.patientService),
+        );
         await promiseQuery.fromPromise(loggedCall);
     }
 }