{
	"$schema": "https://json-schema.org/draft/2020-12/schema",
	"$id": "https://uwscope.org/schemas/enums",
	"title": "Enums",
	"description": "Enum types",
	"type": "object",
	"properties": {
<<<<<<< HEAD
		"activitySuccessType": {
			"type": "string",
			"description": "ActivitySuccessType Type",
			"enum": ["Yes", "SomethingElse", "No"]
		},
		"assessmentFrequency": {
			"type": "string",
			"description": "AssessmentFrequency Type",
			"enum": ["Daily", "Once a week", "Every 2 weeks", "Monthly", "None"]
		},
		"bAChecklistFlags": {
			"type": "object",
			"description": "BAChecklistFlags Type",
			"properties": {
				"Review of the BA model": {
					"type": "boolean"
				},
				"Values and goals assessment": {
					"type": "boolean"
				},
				"Activity scheduling": {
					"type": "boolean"
				},
				"Mood and activity monitoring": {
					"type": "boolean"
				},
				"Relaxation": {
					"type": "boolean"
				},
				"Positive reinforcement": {
					"type": "boolean"
				},
				"Managing avoidance behaviors": {
					"type": "boolean"
				},
				"Problem-solving": {
					"type": "boolean"
				}
			},
			"required": [
				"Review of the BA model",
				"Values and goals assessment",
				"Activity scheduling",
				"Mood and activity monitoring",
				"Relaxation",
				"Positive reinforcement",
				"Managing avoidance behaviors",
				"Problem-solving"
			]
		},
		"behavioralStrategyChecklistFlags": {
			"type": "object",
			"description": "BehavioralStrategyChecklistFlags Type",
			"properties": {
				"Behavioral Activation": {
					"type": "boolean"
				},
				"Motivational Interviewing": {
					"type": "boolean"
				},
				"Problem Solving Therapy": {
					"type": "boolean"
				},
				"Cognitive Therapy": {
					"type": "boolean"
				},
				"Mindfulness Strategies": {
					"type": "boolean"
				},
				"Supportive Therapy": {
					"type": "boolean"
				},
				"Other": { "type": "boolean" }
			},
			"required": [
				"Behavioral Activation",
				"Motivational Interviewing",
				"Problem Solving Therapy",
				"Cognitive Therapy",
				"Mindfulness Strategies",
				"Supportive Therapy"
			]
		},
		"cancerTreatmentRegimenFlags": {
			"type": "object",
			"description": "CancerTreatmentRegimenFlags Type",
			"properties": {
				"Surgery": {
					"type": "boolean"
				},
				"Chemotherapy": {
					"type": "boolean"
				},
				"Radiation": {
					"type": "boolean"
				},
				"Stem Cell Transplant": {
					"type": "boolean"
				},
				"Immunotherapy": {
					"type": "boolean"
				},
				"CAR-T": {
					"type": "boolean"
				},
				"Endocrine": {
					"type": "boolean"
				},
				"Surveillance": {
					"type": "boolean"
				},
				"Other": {
					"type": "boolean"
				}
			},
			"required": [
				"Surgery",
				"Chemotherapy",
				"Radiation",
				"Stem Cell Transplant",
				"Immunotherapy",
				"CAR-T",
				"Endocrine",
				"Surveillance"
			]
		},
		"clinicCode": {
			"type": "string",
			"description": "ClinicCode Type",
			"enum": [
				"Breast",
				"Endocrine",
				"GI",
				"GI – Pancreatic",
				"GU",
				"GYN",
				"HEME",
				"HEME – Sickle Cell",
				"HNL",
				"Immunotherapy",
				"Melanoma/Renal",
				"Neuro",
				"NW Hospital",
				"Sarcoma",
				"Transplant – Auto",
				"Transplant – Allo",
				"Transplant – CAR-T",
				"Transplant – LTFU",
				"Transplant – TTC",
				"Other"
			]
		},
		"dayOfWeek": {
			"type": "string",
			"description": "DayOfWeek Type",
			"enum": ["Monday", "Tuesday", "Wednesday", "Thursday", "Friday", "Saturday", "Sunday"]
		},
		"depressionTreatmentStatus": {
			"type": "string",
			"description": "DepressionTreatmentStatus Type",
			"enum": ["CoCM", "CoCM Relapse Prevention", "Discharged", "Pending", "Other"]
		},

		"discussionFlags": {
			"type": "object",
			"description": "DiscussionFlags Type",
			"$comment": "TODO: Figure out if there is a better way to design discussionFlag.",
			"properties": {
				"Flag as safety risk": {
					"type": "boolean"
				},
				"Flag for discussion": {
					"type": "boolean"
				}
			},
			"required": ["Flag as safety risk", "Flag for discussion"]
		},
		"dueType": {
			"type": "string",
			"description": "DueType Type",
			"enum": ["Exact", "ChunkOfDay", "Day", "Week"]
		},
		"followupSchedule": {
			"type": "string",
			"description": "FollowupSchedule Type",
			"enum": ["1-week follow-up", "2-week follow-up", "4-week follow-up"]
		},
		"gender": {
			"type": "string",
			"description": "PatientGender Type",
			"enum": ["Male", "Female", "Transgender", "Non-binary/Non-conforming", "Other"]
		},
		"identityType": {
			"type": "string",
			"description": "Identity Types",
			"enum": ["patient", "socialWorker", "psychiatrist", "oncologist", "studyStaff"]
		},
		"pronoun": {
			"type": "string",
			"description": "PatientPronoun Type",
			"enum": ["He/Him", "She/Her", "They/Them"]
		},
		"race": {
			"type": "object",
			"description": "PatientRaceFlags Type",
			"properties": {
				"American Indian or Alaska Native": {
					"type": "boolean"
				},
				"Asian or Asian American": {
					"type": "boolean"
				},
				"Black or African American": { "type": "boolean" },
				"Native Hawaiian or Other Pacific Islander": {
					"type": "boolean"
				},
				"White": {
					"type": "boolean"
				},
				"Unknown": { "type": "boolean" }
			},
			"required": [
				"American Indian or Alaska Native",
				"Asian or Asian American",
				"Black or African American",
				"Native Hawaiian or Other Pacific Islander",
				"White",
				"Unknown"
			]
		},
		"referral": {
			"type": "string",
			"description": "Referral Type",
			"enum": [
				"Psychiatry",
				"Psychology",
				"Pt Navigation",
				"Integrative Medicine",
				"Spiritual Care",
				"Palliative Care",
				"Other"
			]
		},
		"referralStatus": {
			"type": "string",
			"description": "ReferralStatus Type",
			"enum": ["Not Referred", "Pending", "Active", "Completed"]
		},
		"sessionType": {
			"type": "string",
			"description": "SessionType Type",
			"enum": ["In person", "Telehealth", "Phone", "Group", "Home", "Other"]
		},
		"sex": {
			"type": "string",
			"description": "PatientSex Type",
			"enum": ["Male", "Female", "Intersex"]
		}
	}
=======
        "clinicCode": {
            "type": "string",
            "description": "ClinicCode Type",
            "enum": [
                "Breast",
                "Endocrine",
                "GI",
                "GI – Pancreatic",
                "GU",
                "GYN",
                "HEME",
                "HEME – Sickle Cell",
                "HNL",
                "Immunotherapy",
                "Melanoma/Renal",
                "Neuro",
                "NW Hospital",
                "Sarcoma",
                "Transplant – Auto",
                "Transplant – Allo",
                "Transplant – CAR-T",
                "Transplant – LTFU",
                "Transplant – TTC",
                "Other"
            ]
        },
        "sex": {
            "type": "string",
            "description": "PatientSex Type",
            "enum": ["Male", "Female", "Intersex"]
        },
        "gender": {
            "type": "string",
            "description": "PatientGender Type",
            "enum": ["Male", "Female", "Transgender", "Non-binary/Non-conforming", "Other"]
        },
        "pronoun": {
            "type": "string",
            "description": "PatientPronoun Type",
            "enum": ["He/Him", "She/Her", "They/Them"]
        },
        "ethnicity": {
            "type": "string",
            "description": "PatientEthnicity Type",
            "enum": ["Hispanic or Latino/Latina/Latinx", "Not Hispanic or Latino/Latina/Latinx", "Unknown"]
        },
        "race": {
            "type": "object",
            "description": "PatientRaceFlags Type",
            "properties": {
                "American Indian or Alaska Native": {
                    "type": "boolean"
                },
                "Asian or Asian American": {
                    "type": "boolean"
                },
                "Black or African American": { "type": "boolean" },
                "Native Hawaiian or Other Pacific Islander": {
                    "type": "boolean"
                },
                "White": {
                    "type": "boolean"
                },
                "Unknown": { "type": "boolean" }
            },
            "required": [
                "American Indian or Alaska Native",
                "Asian or Asian American",
                "Black or African American",
                "Native Hawaiian or Other Pacific Islander",
                "White",
                "Unknown"
            ]
        },
        "discussionFlags": {
            "type": "object",
            "description": "DiscussionFlags Type",
            "$comment": "TODO: Figure out if there is a better way to design discussionFlag.",
            "properties": {
                "Flag as safety risk": {
                    "type": "boolean"
                },
                "Flag for discussion": {
                    "type": "boolean"
                }
            },
            "required": ["Flag as safety risk", "Flag for discussion"]
        },
        "followupSchedule": {
            "type": "string",
            "description": "FollowupSchedule Type",
            "enum": ["1-week follow-up", "2-week follow-up", "4-week follow-up"]
        },
        "depressionTreatmentStatus": {
            "type": "string",
            "description": "DepressionTreatmentStatus Type",
            "enum": ["CoCM", "CoCM Relapse Prevention", "Discharged", "Pending", "Other"]
        },
        "cancerTreatmentRegimenFlags": {
            "type": "object",
            "description": "CancerTreatmentRegimenFlags Type",
            "properties": {
                "Surgery": {
                    "type": "boolean"
                },
                "Chemotherapy": {
                    "type": "boolean"
                },
                "Radiation": {
                    "type": "boolean"
                },
                "Stem Cell Transplant": {
                    "type": "boolean"
                },
                "Immunotherapy": {
                    "type": "boolean"
                },
                "CAR-T": {
                    "type": "boolean"
                },
                "Endocrine": {
                    "type": "boolean"
                },
                "Surveillance": {
                    "type": "boolean"
                },
                "Other": {
                    "type": "boolean"
                }
            },
            "required": [
                "Surgery",
                "Chemotherapy",
                "Radiation",
                "Stem Cell Transplant",
                "Immunotherapy",
                "CAR-T",
                "Endocrine",
                "Surveillance"
            ]
        },
        "sessionType": {
            "type": "string",
            "description": "SessionType Type",
            "enum": ["In person", "Telehealth", "Phone", "Group", "Home", "Other"]
        },
        "behavioralStrategyChecklistFlags": {
            "type": "object",
            "description": "BehavioralStrategyChecklistFlags Type",
            "properties": {
                "Behavioral Activation": {
                    "type": "boolean"
                },
                "Motivational Interviewing": {
                    "type": "boolean"
                },
                "Problem Solving Therapy": {
                    "type": "boolean"
                },
                "Cognitive Therapy": {
                    "type": "boolean"
                },
                "Mindfulness Strategies": {
                    "type": "boolean"
                },
                "Supportive Therapy": {
                    "type": "boolean"
                },
                "Other": { "type": "boolean" }
            },
            "required": [
                "Behavioral Activation",
                "Motivational Interviewing",
                "Problem Solving Therapy",
                "Cognitive Therapy",
                "Mindfulness Strategies",
                "Supportive Therapy"
            ]
        },
        "bAChecklistFlags": {
            "type": "object",
            "description": "BAChecklistFlags Type",
            "properties": {
                "Review of the BA model": {
                    "type": "boolean"
                },
                "Values and goals assessment": {
                    "type": "boolean"
                },
                "Activity scheduling": {
                    "type": "boolean"
                },
                "Mood and activity monitoring": {
                    "type": "boolean"
                },
                "Relaxation": {
                    "type": "boolean"
                },
                "Positive reinforcement": {
                    "type": "boolean"
                },
                "Managing avoidance behaviors": {
                    "type": "boolean"
                },
                "Problem-solving": {
                    "type": "boolean"
                }
            },
            "required": [
                "Review of the BA model",
                "Values and goals assessment",
                "Activity scheduling",
                "Mood and activity monitoring",
                "Relaxation",
                "Positive reinforcement",
                "Managing avoidance behaviors",
                "Problem-solving"
            ]
        },
        "referral": {
            "type": "string",
            "description": "Referral Type",
            "enum": [
                "Psychiatry",
                "Psychology",
                "Pt Navigation",
                "Integrative Medicine",
                "Spiritual Care",
                "Palliative Care",
                "Other"
            ]
        },
        "referralStatus": {
            "type": "string",
            "description": "ReferralStatus Type",
            "enum": ["Not Referred", "Pending", "Active", "Completed"]
        },
        "assessmentFrequency": {
            "type": "string",
            "description": "AssessmentFrequency Type",
            "enum": ["Daily", "Once a week", "Every 2 weeks", "Monthly", "None"]
        },
        "dayOfWeek": {
            "type": "string",
            "description": "DayOfWeek Type",
            "enum": ["Monday", "Tuesday", "Wednesday", "Thursday", "Friday", "Saturday", "Sunday"]
        },
        "dueType": {
            "type": "string",
            "description": "DueType Type",
            "enum": ["Exact", "ChunkOfDay", "Day", "Week"]
        },
        "activitySuccessType": {
            "type": "string",
            "description": "ActivitySuccessType Type",
            "enum": ["Yes", "SomethingElse", "No"]
        }
    }
>>>>>>> 91154780
}<|MERGE_RESOLUTION|>--- conflicted
+++ resolved
@@ -5,133 +5,6 @@
 	"description": "Enum types",
 	"type": "object",
 	"properties": {
-<<<<<<< HEAD
-		"activitySuccessType": {
-			"type": "string",
-			"description": "ActivitySuccessType Type",
-			"enum": ["Yes", "SomethingElse", "No"]
-		},
-		"assessmentFrequency": {
-			"type": "string",
-			"description": "AssessmentFrequency Type",
-			"enum": ["Daily", "Once a week", "Every 2 weeks", "Monthly", "None"]
-		},
-		"bAChecklistFlags": {
-			"type": "object",
-			"description": "BAChecklistFlags Type",
-			"properties": {
-				"Review of the BA model": {
-					"type": "boolean"
-				},
-				"Values and goals assessment": {
-					"type": "boolean"
-				},
-				"Activity scheduling": {
-					"type": "boolean"
-				},
-				"Mood and activity monitoring": {
-					"type": "boolean"
-				},
-				"Relaxation": {
-					"type": "boolean"
-				},
-				"Positive reinforcement": {
-					"type": "boolean"
-				},
-				"Managing avoidance behaviors": {
-					"type": "boolean"
-				},
-				"Problem-solving": {
-					"type": "boolean"
-				}
-			},
-			"required": [
-				"Review of the BA model",
-				"Values and goals assessment",
-				"Activity scheduling",
-				"Mood and activity monitoring",
-				"Relaxation",
-				"Positive reinforcement",
-				"Managing avoidance behaviors",
-				"Problem-solving"
-			]
-		},
-		"behavioralStrategyChecklistFlags": {
-			"type": "object",
-			"description": "BehavioralStrategyChecklistFlags Type",
-			"properties": {
-				"Behavioral Activation": {
-					"type": "boolean"
-				},
-				"Motivational Interviewing": {
-					"type": "boolean"
-				},
-				"Problem Solving Therapy": {
-					"type": "boolean"
-				},
-				"Cognitive Therapy": {
-					"type": "boolean"
-				},
-				"Mindfulness Strategies": {
-					"type": "boolean"
-				},
-				"Supportive Therapy": {
-					"type": "boolean"
-				},
-				"Other": { "type": "boolean" }
-			},
-			"required": [
-				"Behavioral Activation",
-				"Motivational Interviewing",
-				"Problem Solving Therapy",
-				"Cognitive Therapy",
-				"Mindfulness Strategies",
-				"Supportive Therapy"
-			]
-		},
-		"cancerTreatmentRegimenFlags": {
-			"type": "object",
-			"description": "CancerTreatmentRegimenFlags Type",
-			"properties": {
-				"Surgery": {
-					"type": "boolean"
-				},
-				"Chemotherapy": {
-					"type": "boolean"
-				},
-				"Radiation": {
-					"type": "boolean"
-				},
-				"Stem Cell Transplant": {
-					"type": "boolean"
-				},
-				"Immunotherapy": {
-					"type": "boolean"
-				},
-				"CAR-T": {
-					"type": "boolean"
-				},
-				"Endocrine": {
-					"type": "boolean"
-				},
-				"Surveillance": {
-					"type": "boolean"
-				},
-				"Other": {
-					"type": "boolean"
-				}
-			},
-			"required": [
-				"Surgery",
-				"Chemotherapy",
-				"Radiation",
-				"Stem Cell Transplant",
-				"Immunotherapy",
-				"CAR-T",
-				"Endocrine",
-				"Surveillance"
-			]
-		},
 		"clinicCode": {
 			"type": "string",
 			"description": "ClinicCode Type",
@@ -158,55 +31,25 @@
 				"Other"
 			]
 		},
-		"dayOfWeek": {
-			"type": "string",
-			"description": "DayOfWeek Type",
-			"enum": ["Monday", "Tuesday", "Wednesday", "Thursday", "Friday", "Saturday", "Sunday"]
-		},
-		"depressionTreatmentStatus": {
-			"type": "string",
-			"description": "DepressionTreatmentStatus Type",
-			"enum": ["CoCM", "CoCM Relapse Prevention", "Discharged", "Pending", "Other"]
-		},
-
-		"discussionFlags": {
-			"type": "object",
-			"description": "DiscussionFlags Type",
-			"$comment": "TODO: Figure out if there is a better way to design discussionFlag.",
-			"properties": {
-				"Flag as safety risk": {
-					"type": "boolean"
-				},
-				"Flag for discussion": {
-					"type": "boolean"
-				}
-			},
-			"required": ["Flag as safety risk", "Flag for discussion"]
-		},
-		"dueType": {
-			"type": "string",
-			"description": "DueType Type",
-			"enum": ["Exact", "ChunkOfDay", "Day", "Week"]
-		},
-		"followupSchedule": {
-			"type": "string",
-			"description": "FollowupSchedule Type",
-			"enum": ["1-week follow-up", "2-week follow-up", "4-week follow-up"]
+		"sex": {
+			"type": "string",
+			"description": "PatientSex Type",
+			"enum": ["Male", "Female", "Intersex"]
 		},
 		"gender": {
 			"type": "string",
 			"description": "PatientGender Type",
 			"enum": ["Male", "Female", "Transgender", "Non-binary/Non-conforming", "Other"]
 		},
-		"identityType": {
-			"type": "string",
-			"description": "Identity Types",
-			"enum": ["patient", "socialWorker", "psychiatrist", "oncologist", "studyStaff"]
-		},
 		"pronoun": {
 			"type": "string",
 			"description": "PatientPronoun Type",
 			"enum": ["He/Him", "She/Her", "They/Them"]
+		},
+		"ethnicity": {
+			"type": "string",
+			"description": "PatientEthnicity Type",
+			"enum": ["Hispanic or Latino/Latina/Latinx", "Not Hispanic or Latino/Latina/Latinx", "Unknown"]
 		},
 		"race": {
 			"type": "object",
@@ -234,6 +77,151 @@
 				"Native Hawaiian or Other Pacific Islander",
 				"White",
 				"Unknown"
+			]
+		},
+		"discussionFlags": {
+			"type": "object",
+			"description": "DiscussionFlags Type",
+			"$comment": "TODO: Figure out if there is a better way to design discussionFlag.",
+			"properties": {
+				"Flag as safety risk": {
+					"type": "boolean"
+				},
+				"Flag for discussion": {
+					"type": "boolean"
+				}
+			},
+			"required": ["Flag as safety risk", "Flag for discussion"]
+		},
+		"followupSchedule": {
+			"type": "string",
+			"description": "FollowupSchedule Type",
+			"enum": ["1-week follow-up", "2-week follow-up", "4-week follow-up"]
+		},
+		"depressionTreatmentStatus": {
+			"type": "string",
+			"description": "DepressionTreatmentStatus Type",
+			"enum": ["CoCM", "CoCM Relapse Prevention", "Discharged", "Pending", "Other"]
+		},
+		"cancerTreatmentRegimenFlags": {
+			"type": "object",
+			"description": "CancerTreatmentRegimenFlags Type",
+			"properties": {
+				"Surgery": {
+					"type": "boolean"
+				},
+				"Chemotherapy": {
+					"type": "boolean"
+				},
+				"Radiation": {
+					"type": "boolean"
+				},
+				"Stem Cell Transplant": {
+					"type": "boolean"
+				},
+				"Immunotherapy": {
+					"type": "boolean"
+				},
+				"CAR-T": {
+					"type": "boolean"
+				},
+				"Endocrine": {
+					"type": "boolean"
+				},
+				"Surveillance": {
+					"type": "boolean"
+				},
+				"Other": {
+					"type": "boolean"
+				}
+			},
+			"required": [
+				"Surgery",
+				"Chemotherapy",
+				"Radiation",
+				"Stem Cell Transplant",
+				"Immunotherapy",
+				"CAR-T",
+				"Endocrine",
+				"Surveillance"
+			]
+		},
+		"sessionType": {
+			"type": "string",
+			"description": "SessionType Type",
+			"enum": ["In person", "Telehealth", "Phone", "Group", "Home", "Other"]
+		},
+		"behavioralStrategyChecklistFlags": {
+			"type": "object",
+			"description": "BehavioralStrategyChecklistFlags Type",
+			"properties": {
+				"Behavioral Activation": {
+					"type": "boolean"
+				},
+				"Motivational Interviewing": {
+					"type": "boolean"
+				},
+				"Problem Solving Therapy": {
+					"type": "boolean"
+				},
+				"Cognitive Therapy": {
+					"type": "boolean"
+				},
+				"Mindfulness Strategies": {
+					"type": "boolean"
+				},
+				"Supportive Therapy": {
+					"type": "boolean"
+				},
+				"Other": { "type": "boolean" }
+			},
+			"required": [
+				"Behavioral Activation",
+				"Motivational Interviewing",
+				"Problem Solving Therapy",
+				"Cognitive Therapy",
+				"Mindfulness Strategies",
+				"Supportive Therapy"
+			]
+		},
+		"bAChecklistFlags": {
+			"type": "object",
+			"description": "BAChecklistFlags Type",
+			"properties": {
+				"Review of the BA model": {
+					"type": "boolean"
+				},
+				"Values and goals assessment": {
+					"type": "boolean"
+				},
+				"Activity scheduling": {
+					"type": "boolean"
+				},
+				"Mood and activity monitoring": {
+					"type": "boolean"
+				},
+				"Relaxation": {
+					"type": "boolean"
+				},
+				"Positive reinforcement": {
+					"type": "boolean"
+				},
+				"Managing avoidance behaviors": {
+					"type": "boolean"
+				},
+				"Problem-solving": {
+					"type": "boolean"
+				}
+			},
+			"required": [
+				"Review of the BA model",
+				"Values and goals assessment",
+				"Activity scheduling",
+				"Mood and activity monitoring",
+				"Relaxation",
+				"Positive reinforcement",
+				"Managing avoidance behaviors",
+				"Problem-solving"
 			]
 		},
 		"referral": {
@@ -254,275 +242,25 @@
 			"description": "ReferralStatus Type",
 			"enum": ["Not Referred", "Pending", "Active", "Completed"]
 		},
-		"sessionType": {
-			"type": "string",
-			"description": "SessionType Type",
-			"enum": ["In person", "Telehealth", "Phone", "Group", "Home", "Other"]
-		},
-		"sex": {
-			"type": "string",
-			"description": "PatientSex Type",
-			"enum": ["Male", "Female", "Intersex"]
+		"assessmentFrequency": {
+			"type": "string",
+			"description": "AssessmentFrequency Type",
+			"enum": ["Daily", "Once a week", "Every 2 weeks", "Monthly", "None"]
+		},
+		"dayOfWeek": {
+			"type": "string",
+			"description": "DayOfWeek Type",
+			"enum": ["Monday", "Tuesday", "Wednesday", "Thursday", "Friday", "Saturday", "Sunday"]
+		},
+		"dueType": {
+			"type": "string",
+			"description": "DueType Type",
+			"enum": ["Exact", "ChunkOfDay", "Day", "Week"]
+		},
+		"activitySuccessType": {
+			"type": "string",
+			"description": "ActivitySuccessType Type",
+			"enum": ["Yes", "SomethingElse", "No"]
 		}
 	}
-=======
-        "clinicCode": {
-            "type": "string",
-            "description": "ClinicCode Type",
-            "enum": [
-                "Breast",
-                "Endocrine",
-                "GI",
-                "GI – Pancreatic",
-                "GU",
-                "GYN",
-                "HEME",
-                "HEME – Sickle Cell",
-                "HNL",
-                "Immunotherapy",
-                "Melanoma/Renal",
-                "Neuro",
-                "NW Hospital",
-                "Sarcoma",
-                "Transplant – Auto",
-                "Transplant – Allo",
-                "Transplant – CAR-T",
-                "Transplant – LTFU",
-                "Transplant – TTC",
-                "Other"
-            ]
-        },
-        "sex": {
-            "type": "string",
-            "description": "PatientSex Type",
-            "enum": ["Male", "Female", "Intersex"]
-        },
-        "gender": {
-            "type": "string",
-            "description": "PatientGender Type",
-            "enum": ["Male", "Female", "Transgender", "Non-binary/Non-conforming", "Other"]
-        },
-        "pronoun": {
-            "type": "string",
-            "description": "PatientPronoun Type",
-            "enum": ["He/Him", "She/Her", "They/Them"]
-        },
-        "ethnicity": {
-            "type": "string",
-            "description": "PatientEthnicity Type",
-            "enum": ["Hispanic or Latino/Latina/Latinx", "Not Hispanic or Latino/Latina/Latinx", "Unknown"]
-        },
-        "race": {
-            "type": "object",
-            "description": "PatientRaceFlags Type",
-            "properties": {
-                "American Indian or Alaska Native": {
-                    "type": "boolean"
-                },
-                "Asian or Asian American": {
-                    "type": "boolean"
-                },
-                "Black or African American": { "type": "boolean" },
-                "Native Hawaiian or Other Pacific Islander": {
-                    "type": "boolean"
-                },
-                "White": {
-                    "type": "boolean"
-                },
-                "Unknown": { "type": "boolean" }
-            },
-            "required": [
-                "American Indian or Alaska Native",
-                "Asian or Asian American",
-                "Black or African American",
-                "Native Hawaiian or Other Pacific Islander",
-                "White",
-                "Unknown"
-            ]
-        },
-        "discussionFlags": {
-            "type": "object",
-            "description": "DiscussionFlags Type",
-            "$comment": "TODO: Figure out if there is a better way to design discussionFlag.",
-            "properties": {
-                "Flag as safety risk": {
-                    "type": "boolean"
-                },
-                "Flag for discussion": {
-                    "type": "boolean"
-                }
-            },
-            "required": ["Flag as safety risk", "Flag for discussion"]
-        },
-        "followupSchedule": {
-            "type": "string",
-            "description": "FollowupSchedule Type",
-            "enum": ["1-week follow-up", "2-week follow-up", "4-week follow-up"]
-        },
-        "depressionTreatmentStatus": {
-            "type": "string",
-            "description": "DepressionTreatmentStatus Type",
-            "enum": ["CoCM", "CoCM Relapse Prevention", "Discharged", "Pending", "Other"]
-        },
-        "cancerTreatmentRegimenFlags": {
-            "type": "object",
-            "description": "CancerTreatmentRegimenFlags Type",
-            "properties": {
-                "Surgery": {
-                    "type": "boolean"
-                },
-                "Chemotherapy": {
-                    "type": "boolean"
-                },
-                "Radiation": {
-                    "type": "boolean"
-                },
-                "Stem Cell Transplant": {
-                    "type": "boolean"
-                },
-                "Immunotherapy": {
-                    "type": "boolean"
-                },
-                "CAR-T": {
-                    "type": "boolean"
-                },
-                "Endocrine": {
-                    "type": "boolean"
-                },
-                "Surveillance": {
-                    "type": "boolean"
-                },
-                "Other": {
-                    "type": "boolean"
-                }
-            },
-            "required": [
-                "Surgery",
-                "Chemotherapy",
-                "Radiation",
-                "Stem Cell Transplant",
-                "Immunotherapy",
-                "CAR-T",
-                "Endocrine",
-                "Surveillance"
-            ]
-        },
-        "sessionType": {
-            "type": "string",
-            "description": "SessionType Type",
-            "enum": ["In person", "Telehealth", "Phone", "Group", "Home", "Other"]
-        },
-        "behavioralStrategyChecklistFlags": {
-            "type": "object",
-            "description": "BehavioralStrategyChecklistFlags Type",
-            "properties": {
-                "Behavioral Activation": {
-                    "type": "boolean"
-                },
-                "Motivational Interviewing": {
-                    "type": "boolean"
-                },
-                "Problem Solving Therapy": {
-                    "type": "boolean"
-                },
-                "Cognitive Therapy": {
-                    "type": "boolean"
-                },
-                "Mindfulness Strategies": {
-                    "type": "boolean"
-                },
-                "Supportive Therapy": {
-                    "type": "boolean"
-                },
-                "Other": { "type": "boolean" }
-            },
-            "required": [
-                "Behavioral Activation",
-                "Motivational Interviewing",
-                "Problem Solving Therapy",
-                "Cognitive Therapy",
-                "Mindfulness Strategies",
-                "Supportive Therapy"
-            ]
-        },
-        "bAChecklistFlags": {
-            "type": "object",
-            "description": "BAChecklistFlags Type",
-            "properties": {
-                "Review of the BA model": {
-                    "type": "boolean"
-                },
-                "Values and goals assessment": {
-                    "type": "boolean"
-                },
-                "Activity scheduling": {
-                    "type": "boolean"
-                },
-                "Mood and activity monitoring": {
-                    "type": "boolean"
-                },
-                "Relaxation": {
-                    "type": "boolean"
-                },
-                "Positive reinforcement": {
-                    "type": "boolean"
-                },
-                "Managing avoidance behaviors": {
-                    "type": "boolean"
-                },
-                "Problem-solving": {
-                    "type": "boolean"
-                }
-            },
-            "required": [
-                "Review of the BA model",
-                "Values and goals assessment",
-                "Activity scheduling",
-                "Mood and activity monitoring",
-                "Relaxation",
-                "Positive reinforcement",
-                "Managing avoidance behaviors",
-                "Problem-solving"
-            ]
-        },
-        "referral": {
-            "type": "string",
-            "description": "Referral Type",
-            "enum": [
-                "Psychiatry",
-                "Psychology",
-                "Pt Navigation",
-                "Integrative Medicine",
-                "Spiritual Care",
-                "Palliative Care",
-                "Other"
-            ]
-        },
-        "referralStatus": {
-            "type": "string",
-            "description": "ReferralStatus Type",
-            "enum": ["Not Referred", "Pending", "Active", "Completed"]
-        },
-        "assessmentFrequency": {
-            "type": "string",
-            "description": "AssessmentFrequency Type",
-            "enum": ["Daily", "Once a week", "Every 2 weeks", "Monthly", "None"]
-        },
-        "dayOfWeek": {
-            "type": "string",
-            "description": "DayOfWeek Type",
-            "enum": ["Monday", "Tuesday", "Wednesday", "Thursday", "Friday", "Saturday", "Sunday"]
-        },
-        "dueType": {
-            "type": "string",
-            "description": "DueType Type",
-            "enum": ["Exact", "ChunkOfDay", "Day", "Week"]
-        },
-        "activitySuccessType": {
-            "type": "string",
-            "description": "ActivitySuccessType Type",
-            "enum": ["Yes", "SomethingElse", "No"]
-        }
-    }
->>>>>>> 91154780
 }