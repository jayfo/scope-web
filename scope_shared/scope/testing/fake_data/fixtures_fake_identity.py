--- conflicted
+++ resolved
@@ -22,16 +22,11 @@
 
     def factory() -> dict:
         fake_identity = {
-<<<<<<< HEAD
             # TODO: Pass identity type as an argument to be able to generate specific identity.
             "_type": fake_utils.fake_enum_value(
                 scope.testing.fake_data.enums.IdentityType
             ),
-            "identityId": fake_utils.fake_unique_id(),
-=======
-            "_type": "identity",
             "identityId": collection_utils.generate_set_id(),
->>>>>>> a7cc4758
             "name": faker_factory.name(),
         }
 
