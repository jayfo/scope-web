--- conflicted
+++ resolved
@@ -10,14 +10,10 @@
 import scope.database.patient.sessions
 import scope.database.patient.values_inventory
 import scope.database.patients
-<<<<<<< HEAD
-import scope.database.providers
-=======
 import scope.database.provider_identities
 
 import scope.testing.fake_data.fixtures_fake_activity
 import scope.testing.fake_data.fixtures_fake_activities
->>>>>>> e8028371
 import scope.testing.fake_data.fixtures_fake_case_review
 import scope.testing.fake_data.fixtures_fake_case_reviews
 import scope.testing.fake_data.fixtures_fake_clinical_history
@@ -41,10 +37,7 @@
 ):
     faker_factory = faker.Faker(locale="la")
 
-<<<<<<< HEAD
-=======
     # TODO: Remove when patient app includes authentication
->>>>>>> e8028371
     if (
         scope.database.patients.get_patient(database=database, patient_id="persistent")
         is None
@@ -72,11 +65,7 @@
     # TODO: Pass populate_providers integer as argument.
     populate_providers = 10
     providers_collection = database.get_collection(
-<<<<<<< HEAD
-        scope.database.providers.PROVIDERS_COLLECTION
-=======
         scope.database.provider_identities.PROVIDERS_COLLECTION
->>>>>>> e8028371
     )
     for _ in range(populate_providers):
         _populate_providers(
@@ -179,8 +168,6 @@
             case_review=case_review,
         )
 
-<<<<<<< HEAD
-=======
     for mood_log in fake_mood_logs_factory():
         scope.database.patient.mood_logs.post_mood_log(
             collection=patient_collection,
@@ -194,7 +181,6 @@
                 activity=activity,
             )
 
->>>>>>> e8028371
 
 def _populate_providers(
     *,
@@ -210,11 +196,7 @@
     )
 
     # Put appropriate document
-<<<<<<< HEAD
-    scope.database.providers.create_provider(
-=======
     scope.database.provider_identities.create_provider(
->>>>>>> e8028371
         collection=providers_collection,
         provider=fake_provider_factory(),
     )