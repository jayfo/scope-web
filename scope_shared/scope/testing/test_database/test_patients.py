<<<<<<< HEAD
from typing import Callable

import pymongo.database
import pymongo.errors
import pytest
import scope.database.patients

# NOTE: This file can be deleted at some point. Keeping it here for reference.


@pytest.mark.skip(
    reason="fixture for fake patient data and scope.database.patients have changed"
)
def test_patients_create_get_delete(
    database_client: pymongo.database.Database,
    data_fake_patient_factory: Callable[[], dict],
):
    """
    Test that creates, retrieves, and deletes a patient document.
    """

    # Obtain data for a fake patient
    data_fake_patient = data_fake_patient_factory()

    # Confirm the fake patient cannot be directly retrieved
    patient = scope.database.patients.get_patient(
        database=database_client,
        id=data_fake_patient["_id"],
    )
    assert patient is None

    # Confirm the fake patient is not in our list of patients
    patients = scope.database.patients.get_patients(
        database=database_client,
    )
    assert data_fake_patient not in patients

    # Insert the fake patient
    result = scope.database.patients.create_patient(
        database=database_client,
        patient=data_fake_patient,
    )
    assert result.inserted_id == data_fake_patient["_id"]

    # Confirm the fake patient can be directly retrieved
    patient = scope.database.patients.get_patient(
        database=database_client,
        id=data_fake_patient["_id"],
    )
    assert patient is not None

    # Confirm the fake patient is in our list of patients
    patients = scope.database.patients.get_patients(
        database=database_client,
    )
    assert data_fake_patient in patients

    # Delete the fake patient
    result = scope.database.patients.delete_patient(
        database=database_client, id=data_fake_patient["_id"]
    )
    assert result.deleted_count == 1

    # Confirm the fake patient cannot be directly retrieved
    patient = scope.database.patients.get_patient(
        database=database_client,
        id=data_fake_patient["_id"],
    )
    assert patient is None

    # Confirm the fake patient is not in our list of patients
    patients = scope.database.patients.get_patients(
        database=database_client,
    )
    assert data_fake_patient not in patients


@pytest.mark.skip(
    reason="fixture for fake patient data and scope.database.patients have changed"
)
def test_patients_create_existing(
    database_client: pymongo.database.Database,
    data_fake_patient_factory: Callable[[], dict],
):
    """
    Test that attempts to create a patient that already exists.
    """

    # Obtain data for a fake patient
    data_fake_patient = data_fake_patient_factory()

    # Insert the fake patient
    scope.database.patients.create_patient(
        database=database_client,
        patient=data_fake_patient,
    )

    # Insert the fake patient again, should fail because patient already exists
    with pytest.raises(pymongo.errors.DuplicateKeyError):
        scope.database.patients.create_patient(
            database=database_client,
            patient=data_fake_patient,
        )


@pytest.mark.skip(
    reason="fixture for fake patient data and scope.database.patients have changed"
)
def test_patients_delete_nonexistent(
    database_client: pymongo.database.Database,
    data_fake_patient_factory: Callable[[], dict],
):
    """
    Test that attempts to delete a patient that does not exist.
    """

    # Obtain data for a fake patient
    data_fake_patient = data_fake_patient_factory()

    # Delete the fake patient
    result = scope.database.patients.delete_patient(
        database=database_client, id=data_fake_patient["_id"]
    )
    assert result.deleted_count == 0
=======
# from typing import Callable
#
# import pymongo.database
# import pymongo.errors
# import pytest
# import scope.database.patients
#
# # NOTE: This file can be deleted at some point. Keeping it here for reference.
#
#
# @pytest.mark.skip(
#     reason="fixture for fake patient data and scope.database.patients have changed"
# )
# def test_patients_create_get_delete(
#     database_client: pymongo.database.Database,
#     data_fake_patient_factory: Callable[[], dict],
# ):
#     """
#     Test that creates, retrieves, and deletes a patient document.
#     """
#
#     # Obtain data for a fake patient
#     data_fake_patient = data_fake_patient_factory()
#
#     # Confirm the fake patient cannot be directly retrieved
#     patient = scope.database.patients.get_patient(
#         database=database_client,
#         id=data_fake_patient["_id"],
#     )
#     assert patient is None
#
#     # Confirm the fake patient is not in our list of patients
#     patients = scope.database.patients.get_patients(
#         database=database_client,
#     )
#     assert data_fake_patient not in patients
#
#     # Insert the fake patient
#     result = scope.database.patients.create_patient(
#         database=database_client,
#         patient=data_fake_patient,
#     )
#     assert result.inserted_id == data_fake_patient["_id"]
#
#     # Confirm the fake patient can be directly retrieved
#     patient = scope.database.patients.get_patient(
#         database=database_client,
#         id=data_fake_patient["_id"],
#     )
#     assert patient is not None
#
#     # Confirm the fake patient is in our list of patients
#     patients = scope.database.patients.get_patients(
#         database=database_client,
#     )
#     assert data_fake_patient in patients
#
#     # Delete the fake patient
#     result = scope.database.patients.delete_patient(
#         database=database_client, id=data_fake_patient["_id"]
#     )
#     assert result.deleted_count == 1
#
#     # Confirm the fake patient cannot be directly retrieved
#     patient = scope.database.patients.get_patient(
#         database=database_client,
#         id=data_fake_patient["_id"],
#     )
#     assert patient is None
#
#     # Confirm the fake patient is not in our list of patients
#     patients = scope.database.patients.get_patients(
#         database=database_client,
#     )
#     assert data_fake_patient not in patients
#
#
# @pytest.mark.skip(
#     reason="fixture for fake patient data and scope.database.patients have changed"
# )
# def test_patients_create_existing(
#     database_client: pymongo.database.Database,
#     data_fake_patient_factory: Callable[[], dict],
# ):
#     """
#     Test that attempts to create a patient that already exists.
#     """
#
#     # Obtain data for a fake patient
#     data_fake_patient = data_fake_patient_factory()
#
#     # Insert the fake patient
#     scope.database.patients.create_patient(
#         database=database_client,
#         patient=data_fake_patient,
#     )
#
#     # Insert the fake patient again, should fail because patient already exists
#     with pytest.raises(pymongo.errors.DuplicateKeyError):
#         scope.database.patients.create_patient(
#             database=database_client,
#             patient=data_fake_patient,
#         )
#
#
# @pytest.mark.skip(
#     reason="fixture for fake patient data and scope.database.patients have changed"
# )
# def test_patients_delete_nonexistent(
#     database_client: pymongo.database.Database,
#     data_fake_patient_factory: Callable[[], dict],
# ):
#     """
#     Test that attempts to delete a patient that does not exist.
#     """
#
#     # Obtain data for a fake patient
#     data_fake_patient = data_fake_patient_factory()
#
#     # Delete the fake patient
#     result = scope.database.patients.delete_patient(
#         database=database_client, id=data_fake_patient["_id"]
#     )
#     assert result.deleted_count == 0
>>>>>>> 1eca0f78
<|MERGE_RESOLUTION|>--- conflicted
+++ resolved
@@ -1,129 +1,3 @@
-<<<<<<< HEAD
-from typing import Callable
-
-import pymongo.database
-import pymongo.errors
-import pytest
-import scope.database.patients
-
-# NOTE: This file can be deleted at some point. Keeping it here for reference.
-
-
-@pytest.mark.skip(
-    reason="fixture for fake patient data and scope.database.patients have changed"
-)
-def test_patients_create_get_delete(
-    database_client: pymongo.database.Database,
-    data_fake_patient_factory: Callable[[], dict],
-):
-    """
-    Test that creates, retrieves, and deletes a patient document.
-    """
-
-    # Obtain data for a fake patient
-    data_fake_patient = data_fake_patient_factory()
-
-    # Confirm the fake patient cannot be directly retrieved
-    patient = scope.database.patients.get_patient(
-        database=database_client,
-        id=data_fake_patient["_id"],
-    )
-    assert patient is None
-
-    # Confirm the fake patient is not in our list of patients
-    patients = scope.database.patients.get_patients(
-        database=database_client,
-    )
-    assert data_fake_patient not in patients
-
-    # Insert the fake patient
-    result = scope.database.patients.create_patient(
-        database=database_client,
-        patient=data_fake_patient,
-    )
-    assert result.inserted_id == data_fake_patient["_id"]
-
-    # Confirm the fake patient can be directly retrieved
-    patient = scope.database.patients.get_patient(
-        database=database_client,
-        id=data_fake_patient["_id"],
-    )
-    assert patient is not None
-
-    # Confirm the fake patient is in our list of patients
-    patients = scope.database.patients.get_patients(
-        database=database_client,
-    )
-    assert data_fake_patient in patients
-
-    # Delete the fake patient
-    result = scope.database.patients.delete_patient(
-        database=database_client, id=data_fake_patient["_id"]
-    )
-    assert result.deleted_count == 1
-
-    # Confirm the fake patient cannot be directly retrieved
-    patient = scope.database.patients.get_patient(
-        database=database_client,
-        id=data_fake_patient["_id"],
-    )
-    assert patient is None
-
-    # Confirm the fake patient is not in our list of patients
-    patients = scope.database.patients.get_patients(
-        database=database_client,
-    )
-    assert data_fake_patient not in patients
-
-
-@pytest.mark.skip(
-    reason="fixture for fake patient data and scope.database.patients have changed"
-)
-def test_patients_create_existing(
-    database_client: pymongo.database.Database,
-    data_fake_patient_factory: Callable[[], dict],
-):
-    """
-    Test that attempts to create a patient that already exists.
-    """
-
-    # Obtain data for a fake patient
-    data_fake_patient = data_fake_patient_factory()
-
-    # Insert the fake patient
-    scope.database.patients.create_patient(
-        database=database_client,
-        patient=data_fake_patient,
-    )
-
-    # Insert the fake patient again, should fail because patient already exists
-    with pytest.raises(pymongo.errors.DuplicateKeyError):
-        scope.database.patients.create_patient(
-            database=database_client,
-            patient=data_fake_patient,
-        )
-
-
-@pytest.mark.skip(
-    reason="fixture for fake patient data and scope.database.patients have changed"
-)
-def test_patients_delete_nonexistent(
-    database_client: pymongo.database.Database,
-    data_fake_patient_factory: Callable[[], dict],
-):
-    """
-    Test that attempts to delete a patient that does not exist.
-    """
-
-    # Obtain data for a fake patient
-    data_fake_patient = data_fake_patient_factory()
-
-    # Delete the fake patient
-    result = scope.database.patients.delete_patient(
-        database=database_client, id=data_fake_patient["_id"]
-    )
-    assert result.deleted_count == 0
-=======
 # from typing import Callable
 #
 # import pymongo.database
@@ -247,5 +121,4 @@
 #     result = scope.database.patients.delete_patient(
 #         database=database_client, id=data_fake_patient["_id"]
 #     )
-#     assert result.deleted_count == 0
->>>>>>> 1eca0f78
+#     assert result.deleted_count == 0