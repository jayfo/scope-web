import random
from datetime import date, datetime, timedelta
from typing import Callable, List

import bson.json_util
import bson.objectid
import numpy as np
import pytest
<<<<<<< HEAD
from jschon import JSON
from lorem.text import TextLorem
from scope.schema import (
    activities_schema,
    activity_logs_schema,
    assessment_logs_schema,
    assessments_schema,
    case_review_schema,
    case_reviews_schema,
    clinical_history_schema,
    identity_schema,
    mood_logs_schema,
    patient_profile_schema,
    patient_schema,
    safety_plan_schema,
    scheduled_activities_schema,
    scheduled_assessments_schema,
    session_schema,
    sessions_schema,
    values_inventory_schema,
)
=======
from lorem.text import TextLorem
>>>>>>> 1eca0f78

from .assessments import *
from .enums import *

lorem = TextLorem(srange=(4, 16), prange=(4, 8))
shortLorem = TextLorem(srange=(4, 8), prange=(1, 3))


def get_random_integer(min_inclusive, max_exclusive):
    return int(np.random.randint(low=min_inclusive, high=max_exclusive))


def get_random_item(enum):
    return np.random.choice(enum, 1)[0]


def get_random_boolean():
    return np.random.randint(0, 2) == 0


def sample(enum, count):
    return np.random.choice(enum, count, replace=False)


def get_random_flags(enum):
    flags = dict()
    for key in enum:
        flags[key.value] = get_random_boolean()

    return flags


def get_random_states(enum, options):
    flags = dict()
    for key in enum:
        flags[key.value] = get_random_item(options).value

    return flags
<<<<<<< HEAD
=======


def get_fake_assessments():
    return [
        {
            "assessmentId": "mood"
            if a.value == "Mood Logging"
            else "medication"
            if a.value == "Medication Tracking"
            else a.value.lower(),
            "assessmentName": a.value,
            "frequency": get_random_item(AssessmentFrequency).value,
            "dayOfWeek": get_random_item(DayOfWeek).value,
        }
        for a in AssessmentType
    ]


def get_fake_scheduled_assessment(assessment):

    if assessment["assessmentId"] == "mood":
        return []

    freq = 0
    if assessment["frequency"] == "Daily":
        freq = 1
    elif assessment["frequency"] == "Once a week":
        freq = 7
    elif assessment["frequency"] == "Every 2 weeks":
        freq = 14
    elif assessment["frequency"] == "Monthly":
        freq = 28

    dow = 0
    dowValues = [
        "Monday",
        "Tuesday",
        "Wednesday",
        "Thursday",
        "Friday",
        "Saturday",
        "Sunday",
    ]

    for idx in range(len(dowValues)):
        if assessment["dayOfWeek"] == dowValues[idx]:
            dow = idx
            break

    dueDate = datetime.today() + timedelta(days=7 - date.today().weekday() + dow)

    # 10 assessments in the past and 10 in the future
    scheduled = []
    for idx in list(range(-10, 10)):
        scheduled.append(
            {
                "scheduleId": "Scheduled {}".format(idx),
                "assessmentId": assessment["assessmentId"],
                "assessmentName": assessment["assessmentName"],
                "dueDate": dueDate + timedelta(days=freq * idx),
            }
        )

    return scheduled


def get_fake_assessment_data_point(assessmentType):
    points = dict()
    if assessmentType == "PHQ-9":
        for q in phq9Assessment.get("questions", []):
            points[q["id"]] = get_random_integer(0, 4)
        return points
    elif assessmentType == "GAD-7":
        for q in gad7Assessment.get("questions", []):
            points[q["id"]] = get_random_integer(0, 4)
        return points
    elif assessmentType == "Mood Logging":
        return {"Mood": get_random_integer(1, 11)}
    elif assessmentType == "Medication Tracking":
        return {"Adherence": get_random_integer(1, 6)}
    else:
        return {}


def get_fake_assessment_data_points(assessment_type):
    if assessment_type == "Mood Logging":
        return [
            {
                "assessmentDataId": "%s-%d" % (assessment_type, idx),
                "assessmentType": assessment_type,
                "date": datetime.now()
                - timedelta(
                    hours=get_random_integer(4, 48) + idx * get_random_integer(0, 120)
                ),
                "pointValues": get_fake_assessment_data_point(assessment_type),
                "comment": shortLorem.paragraph(),
                "patientSubmitted": get_random_boolean(),
            }
            for idx in range(get_random_integer(5, 10))
        ]
    else:
        data = [
            {
                "assessmentDataId": "%s-%d" % (assessment_type, idx),
                "assessmentType": assessment_type,
                "date": datetime.now()
                + timedelta(days=14)
                - timedelta(
                    days=get_random_integer(0, 3) + idx * get_random_integer(5, 8)
                ),
                "pointValues": get_fake_assessment_data_point(assessment_type),
                "comment": shortLorem.paragraph(),
                "patientSubmitted": get_random_boolean(),
            }
            for idx in range(get_random_integer(5, 10))
        ]

        for d in data:
            if d["date"] > datetime.now():
                d["pointValues"] = None
                d["comment"] = None
                d["patientSubmitted"] = None

        return data


def data_fake_assessment_logs_factory() -> List[dict]:

    assessments = get_fake_assessments()
    scheduled_assessments_list = [get_fake_scheduled_assessment(a) for a in assessments]
    scheduled_assessments = [
        a for scheduled_list in scheduled_assessments_list for a in scheduled_list
    ]

    assessment_logs = [
        {
            "_log_id": a["scheduleId"] + "_logged",
            "_type": "assessmentLog",
            "_rev": 1,
            "recordedDate": str(
                a["dueDate"] + timedelta(days=get_random_integer(-1, 2))
            ),
            "comment": shortLorem.paragraph(),
            "scheduleId": a["scheduleId"],
            "assessmentId": a["assessmentId"],
            "assessmentName": a["assessmentName"],
            "completed": get_random_boolean(),
            "patientSubmitted": get_random_boolean(),
            "submittedBy": data_fake_identity_factory(),
            # "submittedBy": "Auto generated",
            "pointValues": get_fake_assessment_data_point(a["assessmentName"]),
            # "totalScore": None,
            "totalScore": get_random_integer(0, 100),
        }
        for a in scheduled_assessments
        if a["dueDate"] < datetime.today()
    ]

    return assessment_logs
>>>>>>> 1eca0f78


def _fake_name_factory() -> str:
    first_names = [
        "Paisley",
        "Vince",
        "Prudence",
        "Floyd",
        "Marty",
        "Yvonne",
        "Russ",
        "Herb",
        "Hannah",
        "Melanie",
        "Dwayne",
        "Clifford",
        "Garth",
        "Rachel",
        "Phoebe",
        "Doug",
        "Mortimer",
        "Heath",
        "Iris",
        "Tony",
    ]

    last_names = [
        "Lowe",
        "Dawson",
        "Porter",
        "Tomlinson",
        "Windrow",
        "Cook",
        "Wolfe",
        "Chapman",
        "Malone",
        "Green",
        "Fairbank",
        "Wood",
        "Miller",
        "Clayton",
        "Russell",
        "Atkinson",
        "Whitehead",
        "Greene",
        "Cannon",
        "Pope",
    ]

    return "{} {}".format(random.choice(first_names), random.choice(last_names))


def data_fake_identity_factory() -> dict:
    fake_identity = {
        # "_id": str(bson.objectid.ObjectId()),
        "_type": "identity",
        "_rev": 1,
        "name": _fake_name_factory(),
    }

    # Verify the schema
    result = identity_schema.evaluate(JSON(fake_identity))
    assert result.output("basic")["valid"] == True
    return fake_identity


def data_fake_patient_profile_factory() -> dict:

    name = _fake_name_factory()
    mrn = "%s" % get_random_integer(10000, 1000000)

    fake_profile = {
        "_type": "patientProfile",
        "_rev": 1,
        "name": name,
        "MRN": mrn,
        "clinicCode": get_random_item(ClinicCode).value,
        "birthdate": str(
            datetime(
                get_random_integer(1930, 2000),
                get_random_integer(1, 13),
                get_random_integer(1, 28),
            )
        ),
        "sex": get_random_item(PatientSex).value,
        "gender": get_random_item(PatientGender).value,
        "pronoun": get_random_item(PatientPronoun).value,
        "race": get_random_flags(PatientRace),
        "primaryOncologyProvider": data_fake_identity_factory(),
        "primaryCareManager": data_fake_identity_factory(),
        "discussionFlag": get_random_flags(DiscussionFlag),
        "followupSchedule": get_random_item(FollowupSchedule).value,
        "depressionTreatmentStatus": get_random_item(DepressionTreatmentStatus).value,
    }

    # Verify the schema
    result = patient_profile_schema.evaluate(JSON(fake_profile))
    assert result.output("basic")["valid"] == True

    return fake_profile


def data_fake_clinical_history_factory() -> dict:
    fake_clinical_history = {
        # "_id": str(bson.objectid.ObjectId()),
        "_type": "clinicalHistory",
        "_rev": 1,
        "primaryCancerDiagnosis": "primaryCancerDiagnosis",
        "dateOfCancerDiagnosis": "dateOfCancerDiagnosis",  # TODO: date pattern needs to be fixed in schema
        "currentTreatmentRegimen": {
            "Surgery": True,
            "Chemotherapy": True,
            "Radiation": True,
            "Stem Cell Transplant": True,
            "Immunotherapy": True,
            "CAR-T": True,
            "Endocrine": True,
            "Surveillance": True,
        },
        "currentTreatmentRegimenOther": "currentTreatmentRegimenOther",
        "currentTreatmentRegimenNotes": "currentTreatmentRegimenNotes",
        "psychDiagnosis": "psychDiagnosis",
        "pastPsychHistory": "pastPsychHistory",
        "pastSubstanceUse": "pastSubstanceUse",
        "psychSocialBackground": "psychSocialBackground",
    }

    # Verify the schema
    result = clinical_history_schema.evaluate(JSON(fake_clinical_history))
    assert result.output("basic")["valid"] == True
    return fake_clinical_history


def data_fake_values_inventory_factory() -> dict:
    fake_values_inventory = {
        # "_id": str(bson.objectid.ObjectId()),
        "_type": "valuesInventory",
        "_rev": 1,
        "assigned": True,
        "assignedDate": "assignedDate",  # TODO: date pattern needs to be fixed in schema
        "values": [
            {
                "id": "id",
                "name": "name",
                "dateCreated": "",
                "dateEdited": "",
                "lifeareaId": "",
                "activities": [
                    {
                        "id": "id",
                        "name": "name",
                        "valueId": "",
                        "dateCreated": "",
                        "dateEdited": "",
                        "lifeareaId": "",
                    },
                    {
                        "id": "id",
                        "name": "name",
                        "valueId": "",
                        "dateCreated": "",
                        "dateEdited": "",
                        "lifeareaId": "",
                    },
                ],
            }
        ],
    }

    # Verify the schema
    result = values_inventory_schema.evaluate(JSON(fake_values_inventory))
    assert result.output("flag")["valid"] == True

    return fake_values_inventory


def data_fake_safety_plan_factory() -> dict:
    fake_safety_plan = {
        "_type": "safetyPlan",
        "_rev": 1,
        "assigned": True,
        "assignedDate": "some date",
        "reasonsForLiving": "To stare at Mt. Rainier.",
        "supporters": [
            {
                "contactType": "Person",
                "name": "Name",
                "address": "Address",
                "phoneNumber": "Number",
            }
        ],
    }

    # Verify the schema
    result = safety_plan_schema.evaluate(JSON(fake_safety_plan))
    assert result.output("basic")["valid"] == True
    return fake_safety_plan


def data_fake_sessions_factory() -> List[dict]:
<<<<<<< HEAD
    session_count = get_random_integer(1, 5)
=======
    session_count = get_random_integer(1, 10)
>>>>>>> 1eca0f78
    random_referrals = get_random_states(Referral, ReferralStatus)
    referrals = []
    for referral in random_referrals:
        if random_referrals[referral] != "Not Referred":
            referrals.append(
                {"referralType": referral, "referralStatus": random_referrals[referral]}
            )

    fake_sessions = [
        {
            "_session_id": "Initial assessment" if idx == 0 else "session-%d" % idx,
            "_type": "session",
            "_rev": 1,
            "date": str(
                datetime.now()
                - timedelta(
                    days=get_random_integer(-2, 2)
                    + (session_count - idx) * get_random_integer(13, 18)
                )
            ),
            "sessionType": get_random_item(SessionType).value,
            "billableMinutes": int(get_random_item([30, 45, 60, 80])),
            "medicationChange": shortLorem.sentence() if get_random_boolean() else "",
            "currentMedications": shortLorem.sentence() if get_random_boolean() else "",
            "behavioralStrategyChecklist": get_random_flags(
                BehavioralStrategyChecklist
            ),
            "behavioralStrategyOther": shortLorem.sentence()
            if get_random_boolean()
            else "",
            "behavioralActivationChecklist": get_random_flags(
                BehavioralActivationChecklist
            ),
            "referrals": referrals,
            "otherRecommendations": shortLorem.sentence(),
            "sessionNote": lorem.paragraph(),
        }
        for idx in range(session_count)
    ]
<<<<<<< HEAD

    # Verify the schema
    result = sessions_schema.evaluate(JSON(fake_sessions))
    assert result.output("basic")["valid"] == True
=======
    # TODO: Verify the schema
>>>>>>> 1eca0f78

    return fake_sessions


def data_fake_session_factory() -> dict:
    idx = get_random_integer(1, 10)
    random_referrals = get_random_states(Referral, ReferralStatus)
    referrals = []
    for referral in random_referrals:
        if random_referrals[referral] != "Not Referred":
            referrals.append(
                {"referralType": referral, "referralStatus": random_referrals[referral]}
            )

    fake_session = {
        "_session_id": "session-%d" % idx,
        "_type": "session",
        "_rev": 1,
        "date": str(
            datetime.now()
            - timedelta(days=get_random_integer(-2, 2) + get_random_integer(13, 18))
        ),
        "sessionType": get_random_item(SessionType).value,
        "billableMinutes": int(get_random_item([30, 45, 60, 80])),
        "medicationChange": shortLorem.sentence() if get_random_boolean() else "",
        "currentMedications": shortLorem.sentence() if get_random_boolean() else "",
        "behavioralStrategyChecklist": get_random_flags(BehavioralStrategyChecklist),
        "behavioralStrategyOther": shortLorem.sentence()
        if get_random_boolean()
        else "",
        "behavioralActivationChecklist": get_random_flags(
            BehavioralActivationChecklist
        ),
        "referrals": referrals,
        "otherRecommendations": shortLorem.sentence(),
        "sessionNote": lorem.paragraph(),
    }

<<<<<<< HEAD
    # Verify the schema
    result = session_schema.evaluate(JSON(fake_session))
    assert result.output("basic")["valid"] == True
=======
    # TODO: Verify the schema

>>>>>>> 1eca0f78
    return fake_session


def data_fake_case_reviews_factory() -> List[dict]:
<<<<<<< HEAD
    case_review_count = get_random_integer(1, 5)
=======
    case_review_count = get_random_integer(1, 10)
>>>>>>> 1eca0f78

    fake_case_reviews = [
        {
            "_review_id": "Initial review" if idx == 0 else "review-%d" % idx,
            "_type": "caseReview",
            "_rev": 1,
            "date": str(
                datetime.now()
                - timedelta(
                    days=get_random_integer(-2, 2)
                    + (case_review_count - idx) * get_random_integer(13, 18)
                )
            ),
            "consultingPsychiatrist": data_fake_identity_factory(),
            "medicationChange": shortLorem.sentence(),
            "behavioralStrategyChange": shortLorem.sentence(),
            "referralsChange": shortLorem.sentence(),
            "otherRecommendations": shortLorem.sentence(),
            "reviewNote": lorem.paragraph(),
        }
        for idx in range(case_review_count)
    ]
<<<<<<< HEAD
    # Verify the schema
    result = case_reviews_schema.evaluate(JSON(fake_case_reviews))
    assert result.output("basic")["valid"] == True
=======
    # TODO: Verify the schema
>>>>>>> 1eca0f78

    return fake_case_reviews


def data_fake_case_review_factory() -> dict:
    idx = get_random_integer(1, 10)
    fake_case_review = {
        "_review_id": "review-%d" % idx,
        "_type": "caseReview",
        "_rev": 1,
        "date": str(
            datetime.now()
            - timedelta(days=get_random_integer(-2, 2) + get_random_integer(13, 18))
        ),
        "consultingPsychiatrist": data_fake_identity_factory(),
        "medicationChange": shortLorem.sentence(),
        "behavioralStrategyChange": shortLorem.sentence(),
        "referralsChange": shortLorem.sentence(),
        "otherRecommendations": shortLorem.sentence(),
        "reviewNote": lorem.paragraph(),
    }

<<<<<<< HEAD
    # Verify the schema
    result = case_review_schema.evaluate(JSON(fake_case_review))
    assert result.output("basic")["valid"] == True
=======
    # TODO: Verify the schema
>>>>>>> 1eca0f78

    return fake_case_review


<<<<<<< HEAD
def get_fake_assessments():
    return [
        {
            # "assessmentId": "mood"
            "_assessment_id": "mood"
            if a.value == "Mood Logging"
            else "medication"
            if a.value == "Medication Tracking"
            else a.value.lower(),
            "_type": "assessment",
            "_rev": 1,
            "assessmentName": a.value,
            "frequency": get_random_item(AssessmentFrequency).value,
            "dayOfWeek": get_random_item(DayOfWeek).value,
        }
        for a in AssessmentType
    ]


def get_fake_scheduled_assessment(assessment):

    if assessment["_assessment_id"] == "mood":
        return []

    freq = 0
    if assessment["frequency"] == "Daily":
        freq = 1
    elif assessment["frequency"] == "Once a week":
        freq = 7
    elif assessment["frequency"] == "Every 2 weeks":
        freq = 14
    elif assessment["frequency"] == "Monthly":
        freq = 28

    dow = 0
    dowValues = [
        "Monday",
        "Tuesday",
        "Wednesday",
        "Thursday",
        "Friday",
        "Saturday",
        "Sunday",
    ]

    for idx in range(len(dowValues)):
        if assessment["dayOfWeek"] == dowValues[idx]:
            dow = idx
            break

    dueDate = datetime.today() + timedelta(days=7 - date.today().weekday() + dow)

    # 10 assessments in the past and 10 in the future.
    # NOTE: Anant changed these to 5 in the past and 5 in the future.
    scheduled = []
    for idx in list(range(-5, 5)):
        scheduled.append(
            {
                # "scheduleId": "Scheduled %d" % idx, # NOTE: Wasn't unique, appended _assessment_id to make it unique.
                "_schedule_id": "Scheduled-Assessment-{}-{}".format(
                    idx, assessment["_assessment_id"]
                ),
                "_type": "scheduledAssessment",
                "_rev": 1,
                "assessmentId": assessment["_assessment_id"],
                "assessmentName": assessment["assessmentName"],
                "dueDate": str(dueDate + timedelta(days=freq * idx)),
            }
        )

    return scheduled


def get_fake_assessment_data_point(assessmentType):
    points = dict()
    if assessmentType == "PHQ-9":
        for q in phq9Assessment.get("questions", []):
            points[q["id"]] = get_random_integer(0, 4)
        return points
    elif assessmentType == "GAD-7":
        for q in gad7Assessment.get("questions", []):
            points[q["id"]] = get_random_integer(0, 4)
        return points
    elif assessmentType == "Mood Logging":
        return {"Mood": get_random_integer(1, 11)}
    elif assessmentType == "Medication Tracking":
        return {"Adherence": get_random_integer(1, 6)}
    else:
        return {}


def get_fake_assessment_data_points(assessment_type):
    if assessment_type == "Mood Logging":
        return [
            {
                "assessmentDataId": "%s-%d" % (assessment_type, idx),
                "assessmentType": assessment_type,
                "date": datetime.now()
                - timedelta(
                    hours=get_random_integer(4, 48) + idx * get_random_integer(0, 120)
                ),
                "pointValues": get_fake_assessment_data_point(assessment_type),
                "comment": shortLorem.paragraph(),
                "patientSubmitted": get_random_boolean(),
            }
            for idx in range(get_random_integer(5, 10))
        ]
    else:
        data = [
            {
                "assessmentDataId": "%s-%d" % (assessment_type, idx),
                "assessmentType": assessment_type,
                "date": datetime.now()
                + timedelta(days=14)
                - timedelta(
                    days=get_random_integer(0, 3) + idx * get_random_integer(5, 8)
                ),
                "pointValues": get_fake_assessment_data_point(assessment_type),
                "comment": shortLorem.paragraph(),
                "patientSubmitted": get_random_boolean(),
            }
            for idx in range(get_random_integer(5, 10))
        ]

        for d in data:
            if d["date"] > datetime.now():
                d["pointValues"] = None
                d["comment"] = None
                d["patientSubmitted"] = None

        return data


def data_fake_assessments_factory() -> List[dict]:
    fake_assessments = get_fake_assessments()

    # Verify the schema
    result = assessments_schema.evaluate(JSON(fake_assessments))
    assert result.output("basic")["valid"] == True

    return fake_assessments


def data_fake_scheduled_assessments_factory() -> List[dict]:
    assessments = get_fake_assessments()
    scheduled_assessments_list = [get_fake_scheduled_assessment(a) for a in assessments]
    scheduled_assessments = [
        a for scheduled_list in scheduled_assessments_list for a in scheduled_list
    ]

    # Verify the schema
    result = scheduled_assessments_schema.evaluate(JSON(scheduled_assessments))
    assert result.output("basic")["valid"] == True
    return scheduled_assessments


def data_fake_assessment_logs_factory() -> List[dict]:

    scheduled_assessments = data_fake_scheduled_assessments_factory()

    assessment_logs = [
        {
            # "logId": a["scheduleId"] + "_logged",
            "_log_id": a["_schedule_id"] + "-logged",
            "_type": "assessmentLog",
            "_rev": 1,
            "recordedDate": a["dueDate"],
            "comment": shortLorem.paragraph(),
            "scheduleId": a["_schedule_id"],
            "assessmentId": a["assessmentId"],
            "assessmentName": a["assessmentName"],
            "completed": get_random_boolean(),
            "patientSubmitted": get_random_boolean(),
            "submittedBy": data_fake_identity_factory(),
            # "submittedBy": "Auto generated",
            "pointValues": get_fake_assessment_data_point(a["assessmentName"]),
            # "totalScore": None,
            "totalScore": get_random_integer(0, 100),
        }
        for a in random.sample(
            scheduled_assessments, 5
        )  # Sample 5 scheduled assessments.
        # if a["dueDate"] < datetime.today()
    ]

    # Verify the schema
    result = assessment_logs_schema.evaluate(JSON(assessment_logs))
    assert result.output("basic")["valid"] == True

    return assessment_logs


def data_fake_activities_factory() -> List[dict]:
    # Code is replica of getFakeActivities() method.
    # NOTE: This isn't following IActivity interface properties.
    # return [
    #     {
    #         "activityId": "%s" % idx,
    #         "activityName": shortLorem.sentence(),
    #         "moodData": get_fake_assessment_data_points("Mood Logging"),
    #     }
    #     for idx in range(get_random_integer(1, 3))
    # ]

    fake_activities = [
        {
            "_activity_id": "Activity-%s" % idx,
            "_type": "activity",
            "_rev": 1,
            "name": shortLorem.sentence(),
            "value": shortLorem.sentence(),
            "lifeareaId": shortLorem.sentence(),
            "startDate": str(
                datetime(
                    get_random_integer(1930, 2000),
                    get_random_integer(1, 13),
                    get_random_integer(1, 28),
                )
            ),
            "timeOfDay": get_random_integer(1, 25),
            "hasReminder": get_random_boolean(),
            "reminderTimeOfDay": get_random_integer(1, 25),
            "hasRepetition": get_random_boolean(),
            "repeatDayFlags": "",  # NOTE: Check this property with Jina.
            "isActive": get_random_boolean(),
            "isDeleted": get_random_boolean(),
        }
        for idx in range(get_random_integer(1, 3))
    ]

    # Verify the schema
    result = activities_schema.evaluate(JSON(fake_activities))
    assert result.output("basic")["valid"] == True

    return fake_activities


def data_fake_scheduled_activities_factory() -> List[dict]:
    activities = data_fake_activities_factory()
    fake_scheduled_activities = [
        {
            "_schedule_id": "Scheduled-Activity-{}".format(activity["_activity_id"]),
            "_type": "scheduledActivity",
            "_rev": 1,
            "dueDate": str(
                datetime(
                    get_random_integer(1930, 2000),
                    get_random_integer(1, 13),
                    get_random_integer(1, 28),
                )
            ),
            "dueType": get_random_item(DueType).value,
            "activityId": activity["_activity_id"],
            "activityName": activity["name"],
            "reminder": str(
                datetime(
                    get_random_integer(1930, 2000),
                    get_random_integer(1, 13),
                    get_random_integer(1, 28),
                )
            ),
            "completed": get_random_boolean(),
        }
        for activity in activities
    ]

    # Verify the schema
    result = scheduled_activities_schema.evaluate(JSON(fake_scheduled_activities))
    assert result.output("basic")["valid"] == True

    return fake_scheduled_activities


def data_fake_activity_logs_factory() -> List[dict]:
    scheduled_activities = data_fake_scheduled_activities_factory()
    fake_activity_logs = [
        {
            "_log_id": sa["_schedule_id"] + "-logged",
            "_type": "activityLog",
            "_rev": 1,
            "recordedDate": sa["dueDate"],
            "comment": shortLorem.paragraph(),
            "scheduleId": sa["_schedule_id"],
            "activityName": sa["activityName"],
            "completed": get_random_boolean(),
        }
        for sa in scheduled_activities
    ]
    # Verify the schema
    result = activity_logs_schema.evaluate(JSON(fake_activity_logs))
    assert result.output("basic")["valid"] == True

    return fake_activity_logs


def data_fake_mood_logs_factory() -> List[dict]:
    fake_mood_logs = [
        {
            "_log_id": "mood_%d_logged" % idx,
            "_type": "moodLog",
            "_rev": 1,
            "recordedDate": str(
                datetime.today()
                + timedelta(
                    days=-get_random_integer(0, 40), hours=get_random_integer(0, 24)
                )
            ),
            "comment": shortLorem.paragraph(),
            "mood": get_random_integer(1, 11),
        }
        for idx in range(0, get_random_integer(1, 5))
    ]
    # Verify the schema
    result = mood_logs_schema.evaluate(JSON(fake_mood_logs))
    assert result.output("basic")["valid"] == True

    return fake_mood_logs


=======
>>>>>>> 1eca0f78
def data_fake_patient_factory() -> dict:
    fake_patient = {
        # NOTE: A "patient" exists only as a query composed from other documents.
        # Because a "patient" is never stored to the database, it will not have an "_id".
        # Below `_id` isn't being used anywhere for now except in James' version of CRUD patients code.
        # "_id": str(bson.objectid.ObjectId()),
        "_type": "patient",
        "identity": data_fake_identity_factory(),
        # Patient info
        "patientProfile": data_fake_patient_profile_factory(),
        "clinicalHistory": data_fake_clinical_history_factory(),  # NOTE: In typescipt, all the keys in clinicalHistory are optional. Chat with James about this.
        # Values inventory and safety plan
        "valuesInventory": data_fake_values_inventory_factory(),
        "safetyPlan": data_fake_safety_plan_factory(),
<<<<<<< HEAD
        # Sessions
        "sessions": data_fake_sessions_factory(),
        "caseReviews": data_fake_case_reviews_factory(),
        # Assessments
        "assessments": data_fake_assessments_factory(),
        "scheduledAssessments": data_fake_scheduled_assessments_factory(),
        "assessmentLogs": data_fake_assessment_logs_factory(),  # NOTE: Taking too much time in insert_many operation.
        # Activities
        "activities": data_fake_activities_factory(),
        "scheduledActivities": data_fake_scheduled_activities_factory(),
        "activityLogs": data_fake_activity_logs_factory(),
        # Mood logs
        "moodLogs": data_fake_mood_logs_factory(),
=======
        "sessions": data_fake_sessions_factory(),
        "caseReviews": data_fake_case_reviews_factory(),
        "assessmentLogs": data_fake_assessment_logs_factory(),
>>>>>>> 1eca0f78
    }

    # Verify the schema
    result = patient_schema.evaluate(JSON(fake_patient))
    assert result.output("basic")["valid"] == True
    return fake_patient


@pytest.fixture(name="data_fake_patient_factory")
def fixture_data_fake_patient_factory() -> Callable[[], dict]:
    """
    Fixture for data_fake_patient_factory.

    Provides a factory for obtaining data for a fake patient.
    """

    return data_fake_patient_factory


@pytest.fixture(name="data_fake_patient_profile_factory")
def fixture_data_fake_profile_factory() -> Callable[[], dict]:
    """
    Fixture for data_fake_patient_profile_factory.

    Provides a factory for obtaining data for a fake profile.
    """

    return data_fake_patient_profile_factory


@pytest.fixture(name="data_fake_clinical_history_factory")
def fixture_data_fake_clinical_history_factory() -> Callable[[], dict]:
    """
    Fixture for data_fake_clinical_history_factory.

    Provides a factory for obtaining data for a fake clinical history.
    """

    return data_fake_clinical_history_factory


@pytest.fixture(name="data_fake_values_inventory_factory")
def fixture_data_fake_values_inventory_factory() -> Callable[[], dict]:
    """
    Fixture for data_fake_values_inventory_factory.

    Provides a factory for obtaining data for a fake values inventory.
    """

    return data_fake_values_inventory_factory


@pytest.fixture(name="data_fake_safety_plan_factory")
def fixture_data_fake_safety_plan_factory() -> Callable[[], dict]:
    """
    Fixture for data_fake_safety_plan_factory.

    Provides a factory for obtaining data for a fake safety plan.
    """

    return data_fake_safety_plan_factory


@pytest.fixture(name="data_fake_sessions_factory")
def fixture_data_fake_sessions_factory() -> Callable[[], dict]:
    """
    Fixture for data_fake_sessions_factory.

    Provides a factory for obtaining data for a list of sessions.
    """

    return data_fake_sessions_factory


@pytest.fixture(name="data_fake_session_factory")
def fixture_data_fake_session_factory() -> Callable[[], dict]:
    """
    Fixture for data_fake_session_factory.

    Provides a factory for obtaining data for a session.
    """

    return data_fake_session_factory


@pytest.fixture(name="data_fake_case_reviews_factory")
def fixture_data_fake_case_reviews_factory() -> Callable[[], dict]:
    """
    Fixture for data_fake_case_reviews_factory.

    Provides a factory for obtaining data for a list of case reviews.
    """

    return data_fake_case_reviews_factory


@pytest.fixture(name="data_fake_case_review_factory")
def fixture_data_fake_case_review_factory() -> Callable[[], dict]:
    """
    Fixture for data_fake_case_review_factory.

    Provides a factory for obtaining data for a case review.
    """

    return data_fake_case_review_factory<|MERGE_RESOLUTION|>--- conflicted
+++ resolved
@@ -6,7 +6,6 @@
 import bson.objectid
 import numpy as np
 import pytest
-<<<<<<< HEAD
 from jschon import JSON
 from lorem.text import TextLorem
 from scope.schema import (
@@ -28,9 +27,6 @@
     sessions_schema,
     values_inventory_schema,
 )
-=======
-from lorem.text import TextLorem
->>>>>>> 1eca0f78
 
 from .assessments import *
 from .enums import *
@@ -69,8 +65,6 @@
         flags[key.value] = get_random_item(options).value
 
     return flags
-<<<<<<< HEAD
-=======
 
 
 def get_fake_assessments():
@@ -230,7 +224,6 @@
     ]
 
     return assessment_logs
->>>>>>> 1eca0f78
 
 
 def _fake_name_factory() -> str:
@@ -431,11 +424,7 @@
 
 
 def data_fake_sessions_factory() -> List[dict]:
-<<<<<<< HEAD
     session_count = get_random_integer(1, 5)
-=======
-    session_count = get_random_integer(1, 10)
->>>>>>> 1eca0f78
     random_referrals = get_random_states(Referral, ReferralStatus)
     referrals = []
     for referral in random_referrals:
@@ -475,14 +464,10 @@
         }
         for idx in range(session_count)
     ]
-<<<<<<< HEAD
 
     # Verify the schema
     result = sessions_schema.evaluate(JSON(fake_sessions))
     assert result.output("basic")["valid"] == True
-=======
-    # TODO: Verify the schema
->>>>>>> 1eca0f78
 
     return fake_sessions
 
@@ -521,23 +506,15 @@
         "sessionNote": lorem.paragraph(),
     }
 
-<<<<<<< HEAD
     # Verify the schema
     result = session_schema.evaluate(JSON(fake_session))
     assert result.output("basic")["valid"] == True
-=======
-    # TODO: Verify the schema
-
->>>>>>> 1eca0f78
+
     return fake_session
 
 
 def data_fake_case_reviews_factory() -> List[dict]:
-<<<<<<< HEAD
     case_review_count = get_random_integer(1, 5)
-=======
-    case_review_count = get_random_integer(1, 10)
->>>>>>> 1eca0f78
 
     fake_case_reviews = [
         {
@@ -560,13 +537,10 @@
         }
         for idx in range(case_review_count)
     ]
-<<<<<<< HEAD
+
     # Verify the schema
     result = case_reviews_schema.evaluate(JSON(fake_case_reviews))
     assert result.output("basic")["valid"] == True
-=======
-    # TODO: Verify the schema
->>>>>>> 1eca0f78
 
     return fake_case_reviews
 
@@ -589,18 +563,13 @@
         "reviewNote": lorem.paragraph(),
     }
 
-<<<<<<< HEAD
     # Verify the schema
     result = case_review_schema.evaluate(JSON(fake_case_review))
     assert result.output("basic")["valid"] == True
-=======
-    # TODO: Verify the schema
->>>>>>> 1eca0f78
 
     return fake_case_review
 
 
-<<<<<<< HEAD
 def get_fake_assessments():
     return [
         {
@@ -920,8 +889,6 @@
     return fake_mood_logs
 
 
-=======
->>>>>>> 1eca0f78
 def data_fake_patient_factory() -> dict:
     fake_patient = {
         # NOTE: A "patient" exists only as a query composed from other documents.
@@ -936,7 +903,6 @@
         # Values inventory and safety plan
         "valuesInventory": data_fake_values_inventory_factory(),
         "safetyPlan": data_fake_safety_plan_factory(),
-<<<<<<< HEAD
         # Sessions
         "sessions": data_fake_sessions_factory(),
         "caseReviews": data_fake_case_reviews_factory(),
@@ -950,11 +916,6 @@
         "activityLogs": data_fake_activity_logs_factory(),
         # Mood logs
         "moodLogs": data_fake_mood_logs_factory(),
-=======
-        "sessions": data_fake_sessions_factory(),
-        "caseReviews": data_fake_case_reviews_factory(),
-        "assessmentLogs": data_fake_assessment_logs_factory(),
->>>>>>> 1eca0f78
     }
 
     # Verify the schema
