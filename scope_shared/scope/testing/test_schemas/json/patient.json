--- conflicted
+++ resolved
@@ -1,11 +1,7 @@
 {
 	"_type": "patient",
 	"identity": {
-<<<<<<< HEAD
 		"_type": "patient",
-=======
-		"_type": "patientIdentity",
->>>>>>> e8028371
 		"_rev": 1,
 		"name": "Harry Potter",
 		"identityId": "Lily Potter's Son"
