import aws_infrastructure.tasks.ssh
import boto3
import contextlib
from invoke import task
import json
from pathlib import Path
import pymongo
import random
import re
import ruamel.yaml
from typing import List, Optional, Union

import scope.config
import scope.database.initialize
import scope.database.patient
import scope.database.patients
import scope.documentdb.client
import scope.documents.document_set

import scope.populate
import scope.schema
import scope.schema_utils


def _filter_allowlist(
    *,
    allowlist_email_reminder: List[str],
    patient_id: str,
    patient_name: str,
    patient_email: str,
) -> bool:
    # An allowlist item can target any of patient_id, patient_name, or patient_email.
    for allow_current in allowlist_email_reminder:
        if re.fullmatch(allow_current, patient_id):
            return True
        if re.fullmatch(allow_current, patient_name):
            return True
        if re.fullmatch(allow_current, patient_email):
            return True

    return False


def _filter_denylist(
    *,
    denylist_email_reminder: List[str],
    patient_id: str,
    patient_name: str,
    patient_email: str,
) -> bool:
    # A blocklist item can target any of patient_id, patient_name, or patient_email.
    for block_current in denylist_email_reminder:
        if re.fullmatch(block_current, patient_id):
            return True
        if re.fullmatch(block_current, patient_name):
            return True
        if re.fullmatch(block_current, patient_email):
            return True

    return False


def _filter_cognito_account_disabled(*, cognito_id: str) -> bool:
    """
    Check whether a cognito account is disabled.
    :param cognito_id:
    :return: true if disabled, false otherwise.
    """

    # boto will obtain AWS context from environment variables, but will have obtained those at an unknown time.
    # Creating a boto session ensures it uses the current value of AWS configuration environment variables.
    boto_session = boto3.Session()
    boto_userpool = boto_session.client("cognito-idp")

    # def _reset_cognito_password(
    #     *,
    #     database: pymongo.database.Database,
    #     cognito_config: scope.config.CognitoClientConfig,
    #     account_config: dict,  # Subset of a patient config or a provider config
    # ) -> None:
    #     # boto will obtain AWS context from environment variables, but will have obtained those at an unknown time.
    #     # Creating a boto session ensures it uses the current value of AWS configuration environment variables.
    #     boto_session = boto3.Session()
    #     boto_userpool = boto_session.client("cognito-idp")
    #
    #     reset_account_name = account_config["accountName"]
    #     reset_temporary_password = generate_temporary_password()
    #
    #     boto_userpool.admin_set_user_password(
    #         UserPoolId=cognito_config.poolid,
    #         Username=reset_account_name,
    #         Password=reset_temporary_password,
    #         Permanent=False,
    #     )
    #
    #     # Put the temporary password in the config
    #     account_config["temporaryPassword"] = reset_temporary_password
    return False
    return random.choice([True, False])


def _patient_email_notification(
    *,
    patient_identity: dict,
    patient_profile: dict,
    patient_collection: pymongo.collection.Collection,
    allowlist_email_reminder: List[str],
    denylist_email_reminder: List[str],
    url_base: str,
    template_email_reminder_body: str,
    testing_destination_email: Optional[str],
    template_testing_email_reminder_body_header: str,
):
    # Key properties of each patient.
    patient_id = patient_identity["patientId"]
    patient_name = patient_profile["name"]
    patient_email = patient_identity["cognitoAccount"]["email"]

    # Use a summary string for patient output.
    patient_summary = "{} : {} : {}".format(
        patient_id,
        patient_name,
        patient_email,
    )

<<<<<<< HEAD
    # Filter if the patient appears in a deny list.
    if _filter_denylist(
        denylist_email_reminder=denylist_email_reminder,
=======
    # Differentiate destination email from the patient email.
    # These will be the same in production,
    # but are differentiated in testing.
    destination_email = patient_email

    # Apply transformations for testing mode.
    if testing_destination_email:
        # Because we are testing, email will instead go to the testing destination.
        destination_email = testing_destination_email
        # Because we are testing, populate the testing header.
        template_testing_email_reminder_body_header = (
            template_testing_email_reminder_body_header.format(
                destination_email=destination_email,
                patient_email=patient_email,
            )
        )
    else:
        # Because we are not testing, do not apply the testing header in the email body template.
        template_testing_email_reminder_body_header = ""

    # Filter if the patient appears in a block list.
    if _filter_blocklist(
        blocklist_email_reminder=blocklist_email_reminder,
>>>>>>> 373d3b4a
        patient_id=patient_id,
        patient_name=patient_name,
        patient_email=patient_email,
    ):
        return {
            "patient_summary": patient_summary,
            "result": "Denylist Matched",
        }

    # Ensure the patient appears in an allow list.
    if not _filter_allowlist(
        allowlist_email_reminder=allowlist_email_reminder,
        patient_id=patient_id,
        patient_name=patient_name,
        patient_email=patient_email,
    ):
        return {
            "patient_summary": patient_summary,
            "result": "Allowlist Not Matched",
        }

    # Filter if the patient Cognito account has been disabled.
    if _filter_cognito_account_disabled(
        cognito_id=patient_identity["cognitoAccount"]["cognitoId"]
    ):
        return {
            "patient_summary": patient_summary,
            "result": "Cognito Account Disabled",
        }

<<<<<<< HEAD
    # Apply an email transformation for testing mode.
    # Specify an email address here during testing.
    destination_email = None
    # assert destination_email is not None
    email_body_testing_header = template_email_body_reminder_testing_header.format(
        patient_email=patient_email,
        destination_email=destination_email,
    )

=======
>>>>>>> 373d3b4a
    # Obtain all documents related to this patient.
    patient_document_set = scope.documents.document_set.DocumentSet(
        documents=patient_collection.find()
    )

    # Format an email.
    email_body = template_email_reminder_body.format(
        testing_email_reminder_body_header=template_testing_email_reminder_body_header,
        patient_email=patient_email,
    )

    # boto will obtain AWS context from environment variables, but will have obtained those at an unknown time.
    # Creating a boto session ensures it uses the current value of AWS configuration environment variables.
<<<<<<< HEAD
    # boto_session = boto3.Session()
    # boto_ses = boto_session.client("ses")

    # response = boto_ses.send_email(
    #     Source="SCOPE Reminders <do-not-reply@uwscope.org>",
    #     Destination={
    #         "ToAddresses": [destination_email],
    #         # "CcAddresses": ["<email@email.org>"],
    #     },
    #     ReplyToAddresses=["do-not-reply@uwscope.org"],
    #     Message={
    #         "Subject": {
    #             "Data": "It's an email.",
    #             "Charset": "UTF-8",
    #         },
    #         "Body": {
    #             "Html": {
    #                 "Data": email_body,
    #                 "Charset": "UTF-8",
    #             }
    #         },
    #     },
    # )

    # print(response)
=======
    boto_session = boto3.Session()
    boto_ses = boto_session.client("ses")

    # This assertion can be removed when we have an allow list.
    assert destination_email == "ourself"
    response = boto_ses.send_email(
        Source="SCOPE Reminders <do-not-reply@uwscope.org>",
        Destination={
            "ToAddresses": [destination_email],
            # "CcAddresses": ["<email@email.org>"],
        },
        ReplyToAddresses=["do-not-reply@uwscope.org"],
        Message={
            "Subject": {
                "Data": "It's an email.",
                "Charset": "UTF-8",
            },
            "Body": {
                "Html": {
                    "Data": email_body,
                    "Charset": "UTF-8",
                }
            },
        },
    )

    print(response)
>>>>>>> 373d3b4a

    return {
        "patient_summary": patient_summary,
        "result": "Reached End of Function",
    }


def task_email(
    *,
    instance_ssh_config_path: Union[Path, str],
    documentdb_config_path: Union[Path, str],
    database_config_path: Union[Path, str],
    allowlist_email_reminder_path: Union[Path, str],
    denylist_email_reminder_path: Union[Path, str],
    template_email_body_reminder_path: Union[Path, str],
    template_email_body_reminder_testing_header_path: Union[Path, str],
):
    instance_ssh_config = aws_infrastructure.tasks.ssh.SSHConfig.load(
        instance_ssh_config_path
    )
    documentdb_config = scope.config.DocumentDBClientConfig.load(documentdb_config_path)
    database_config = scope.config.DatabaseClientConfig.load(database_config_path)
    allowlist_email_reminder = None
    denylist_email_reminder = None
    with open(allowlist_email_reminder_path, encoding="UTF-8") as config_file:
        yaml = ruamel.yaml.YAML(typ="safe", pure=True)
        allowlist_email_reminder = yaml.load(config_file)
    with open(denylist_email_reminder_path, encoding="UTF-8") as config_file:
        yaml = ruamel.yaml.YAML(typ="safe", pure=True)
        denylist_email_reminder = yaml.load(config_file)
    template_email_body_reminder = None
    with open(template_email_body_reminder_path, "r") as file_template:
        template_email_body_reminder = file_template.read()
    template_testing_email_body_reminder_header = None
    with open(template_email_body_reminder_testing_header_path, "r") as file_template:
        template_testing_email_body_reminder_header = file_template.read()

<<<<<<< HEAD
    print(allowlist_email_reminder)
    print(denylist_email_reminder)

    @task
    def email_notifications(context):
=======
    @task(optional=["production", "testing_destination_email"])
    def email_notifications(context, production=False, testing_destination_email=None):
>>>>>>> 373d3b4a
        """
        Email patient notifications in {} database.
        """

        # Parameters must either:
        # - Explicitly indicate this is a production execution.
        # - Provide a testing_email address to which email will be sent.
        if production:
            if testing_destination_email:
                raise ValueError("-production does not allow -testing-email")
        else:
            if not testing_destination_email:
                raise ValueError("Provide either -production or -testing-email")

        # Determine a URL base for any links included in emails.
        url_base = None
        if database_config.name == "dev":
            url_base = "https://app.dev.uwscope.org/"
        elif database_config.name == "demo":
            url_base = "https://app.demo.uwscope.org/"
        elif database_config.name == "multicare":
            url_base = "https://app.multicare.uwscope.org/"
        elif database_config.name == "scca":
            url_base = "https://app.fredhutch.uwscope.org/"
        else:
            raise ValueError("Unknown database: {}".format(database_config.name))

        # Store state about results.
        results_combined = {}

        # Obtain a database client.
        with contextlib.ExitStack() as context_manager:
            database = scope.documentdb.client.documentdb_client_database(
                context_manager=context_manager,
                instance_ssh_config=instance_ssh_config,
                host=documentdb_config.endpoint,
                port=documentdb_config.port,
                direct_connection=True,
                tls_insecure=True,
                database_name=database_config.name,
                user=database_config.user,
                password=database_config.password,
            )

            # Iterate over every patient.
            patients = scope.database.patients.get_patient_identities(database=database)
            for patient_identity_current in patients:
                # Obtain needed documents for this patient.
                patient_collection = database.get_collection(
                    patient_identity_current["collection"]
                )
                patient_profile = scope.database.patient.get_patient_profile(
                    collection=patient_collection
                )
                result_current = _patient_email_notification(
                    patient_identity=patient_identity_current,
                    patient_profile=patient_profile,
                    patient_collection=patient_collection,
                    allowlist_email_reminder=allowlist_email_reminder,
                    denylist_email_reminder=denylist_email_reminder,
                    url_base=url_base,
                    template_email_reminder_body=template_email_body_reminder,
                    testing_destination_email=testing_destination_email,
                    template_testing_email_reminder_body_header=template_testing_email_body_reminder_header,
                )

                # Aggregrate results for output.
                results_existing = results_combined.get(result_current["result"], [])
                results_existing.append(result_current["patient_summary"])
                results_combined[result_current["result"]] = results_existing

        print(json.dumps(results_combined, indent=2))

    email_notifications.__doc__ = email_notifications.__doc__.format(
        database_config.name
    )

    return email_notifications<|MERGE_RESOLUTION|>--- conflicted
+++ resolved
@@ -123,11 +123,6 @@
         patient_email,
     )
 
-<<<<<<< HEAD
-    # Filter if the patient appears in a deny list.
-    if _filter_denylist(
-        denylist_email_reminder=denylist_email_reminder,
-=======
     # Differentiate destination email from the patient email.
     # These will be the same in production,
     # but are differentiated in testing.
@@ -148,10 +143,9 @@
         # Because we are not testing, do not apply the testing header in the email body template.
         template_testing_email_reminder_body_header = ""
 
-    # Filter if the patient appears in a block list.
-    if _filter_blocklist(
-        blocklist_email_reminder=blocklist_email_reminder,
->>>>>>> 373d3b4a
+    # Filter if the patient appears in a deny list.
+    if _filter_denylist(
+        denylist_email_reminder=denylist_email_reminder,
         patient_id=patient_id,
         patient_name=patient_name,
         patient_email=patient_email,
@@ -182,18 +176,6 @@
             "result": "Cognito Account Disabled",
         }
 
-<<<<<<< HEAD
-    # Apply an email transformation for testing mode.
-    # Specify an email address here during testing.
-    destination_email = None
-    # assert destination_email is not None
-    email_body_testing_header = template_email_body_reminder_testing_header.format(
-        patient_email=patient_email,
-        destination_email=destination_email,
-    )
-
-=======
->>>>>>> 373d3b4a
     # Obtain all documents related to this patient.
     patient_document_set = scope.documents.document_set.DocumentSet(
         documents=patient_collection.find()
@@ -207,35 +189,8 @@
 
     # boto will obtain AWS context from environment variables, but will have obtained those at an unknown time.
     # Creating a boto session ensures it uses the current value of AWS configuration environment variables.
-<<<<<<< HEAD
     # boto_session = boto3.Session()
     # boto_ses = boto_session.client("ses")
-
-    # response = boto_ses.send_email(
-    #     Source="SCOPE Reminders <do-not-reply@uwscope.org>",
-    #     Destination={
-    #         "ToAddresses": [destination_email],
-    #         # "CcAddresses": ["<email@email.org>"],
-    #     },
-    #     ReplyToAddresses=["do-not-reply@uwscope.org"],
-    #     Message={
-    #         "Subject": {
-    #             "Data": "It's an email.",
-    #             "Charset": "UTF-8",
-    #         },
-    #         "Body": {
-    #             "Html": {
-    #                 "Data": email_body,
-    #                 "Charset": "UTF-8",
-    #             }
-    #         },
-    #     },
-    # )
-
-    # print(response)
-=======
-    boto_session = boto3.Session()
-    boto_ses = boto_session.client("ses")
 
     # This assertion can be removed when we have an allow list.
     assert destination_email == "ourself"
@@ -260,8 +215,7 @@
         },
     )
 
-    print(response)
->>>>>>> 373d3b4a
+    # print(response)
 
     return {
         "patient_summary": patient_summary,
@@ -299,16 +253,13 @@
     with open(template_email_body_reminder_testing_header_path, "r") as file_template:
         template_testing_email_body_reminder_header = file_template.read()
 
-<<<<<<< HEAD
+    @task(optional=["production", "testing_destination_email"])
+    def email_notifications(context, production=False, testing_destination_email=None):
     print(allowlist_email_reminder)
     print(denylist_email_reminder)
 
     @task
     def email_notifications(context):
-=======
-    @task(optional=["production", "testing_destination_email"])
-    def email_notifications(context, production=False, testing_destination_email=None):
->>>>>>> 373d3b4a
         """
         Email patient notifications in {} database.
         """
