from typing import Callable
from urllib.parse import urljoin

import pymongo.database
import pytest
import requests
import scope.config
import scope.database.patients
import tests.testing_config

TESTING_CONFIGS = tests.testing_config.ALL_CONFIGS


# @pytest.mark.skip(reason="Taking too much time")
def test_flask_get_all_patients(
    database_client: pymongo.database.Database,
    flask_client_config: scope.config.FlaskClientConfig,
    flask_session_unauthenticated_factory: Callable[[], requests.Session],
    data_fake_patient_factory: Callable[[], dict],
):
    """
    Test that we can get a list of patients.
    """

    # Generate a fake patient
    data_fake_patient = data_fake_patient_factory()

    # Insert the fake patient
    scope.database.patients.create_patient(
        database=database_client,
        patient=data_fake_patient,
    )
    patient_collection_name = scope.database.patients.collection_for_patient(
        patient_name=data_fake_patient["identity"]["name"]
    )

    # Obtain a session
    session = flask_session_unauthenticated_factory()

    # Retrieve all patients
    response = session.get(
        url=urljoin(
            flask_client_config.baseurl,
            "patients/",
        ),
    )
    assert response.ok

    for v in data_fake_patient["sessions"]:
        v["_id"] = str(v["_id"])

    for v in data_fake_patient["caseReviews"]:
        v["_id"] = str(v["_id"])

    for v in data_fake_patient["assessmentLogs"]:
        v["_id"] = str(v["_id"])

    # "patients" is a list
    response_patients = response.json()["patients"]

    # For assert to work on two list of dicts, the order needs to be same.
<<<<<<< HEAD
    data_fake_patient["assessments"] = sorted(
        data_fake_patient["assessments"], key=lambda i: i["_id"]
    )
    # For assert to work on two list of dicts, the order needs to be same.
    data_fake_patient["scheduledAssessments"] = sorted(
        data_fake_patient["scheduledAssessments"], key=lambda i: i["_id"]
    )
    # For assert to work on two list of dicts, the order needs to be same.
=======
>>>>>>> 1eca0f78
    data_fake_patient["assessmentLogs"] = sorted(
        data_fake_patient["assessmentLogs"], key=lambda i: i["_id"]
    )

<<<<<<< HEAD
    # For assert to work on two list of dicts, the order needs to be same.
    data_fake_patient["activities"] = sorted(
        data_fake_patient["activities"], key=lambda i: i["_id"]
    )
    # For assert to work on two list of dicts, the order needs to be same.
    data_fake_patient["scheduledActivities"] = sorted(
        data_fake_patient["scheduledActivities"], key=lambda i: i["_id"]
    )
    # For assert to work on two list of dicts, the order needs to be same.
    data_fake_patient["activityLogs"] = sorted(
        data_fake_patient["activityLogs"], key=lambda i: i["_id"]
    )

    # For assert to work on two list of dicts, the order needs to be same.
    data_fake_patient["moodLogs"] = sorted(
        data_fake_patient["moodLogs"], key=lambda i: i["_id"]
    )

    for rp in response_patients:
        rp["assessments"] = sorted(rp["assessments"], key=lambda i: i["_id"])
        rp["scheduledAssessments"] = sorted(
            rp["scheduledAssessments"], key=lambda i: i["_id"]
        )
        rp["assessmentLogs"] = sorted(rp["assessmentLogs"], key=lambda i: i["_id"])

        rp["activities"] = sorted(rp["activities"], key=lambda i: i["_id"])
        rp["activityLogs"] = sorted(rp["activityLogs"], key=lambda i: i["_id"])
        rp["scheduledActivities"] = sorted(
            rp["scheduledActivities"], key=lambda i: i["_id"]
        )

        rp["moodLogs"] = sorted(rp["moodLogs"], key=lambda i: i["_id"])

=======
    for rp in response_patients:
        rp["assessmentLogs"] = sorted(rp["assessmentLogs"], key=lambda i: i["_id"])

>>>>>>> 1eca0f78
    # Ensure list includes our fake patient
    assert data_fake_patient in response_patients

    scope.database.patients.delete_patient(
        database=database_client,
        patient_collection_name=patient_collection_name,
    )


# @pytest.mark.skip(reason="Taking too much time")
def test_flask_get_patient(
    database_client: pymongo.database.Database,
    flask_client_config: scope.config.FlaskClientConfig,
    flask_session_unauthenticated_factory: Callable[[], requests.Session],
    data_fake_patient_factory: Callable[[], dict],
):
    """
    Test that we can get a patient via patient collection name.
    """

    # Generate a fake patient
    data_fake_patient = data_fake_patient_factory()

    # Insert the fake patient
    scope.database.patients.create_patient(
        database=database_client,
        patient=data_fake_patient,
    )
    patient_collection_name = scope.database.patients.collection_for_patient(
        patient_name=data_fake_patient["identity"]["name"]
    )

    # Obtain a session
    session = flask_session_unauthenticated_factory()

    # Retrieve the same patient by sending its collection name
    response = session.get(
        url=urljoin(
            flask_client_config.baseurl,
            "patients/{}".format(patient_collection_name),
        ),
    )
    assert response.ok
    response_json = response.json()
<<<<<<< HEAD
=======

    for v in data_fake_patient.values():
        # Convert `bson.objectid.ObjectId` to `str`
        if "_id" in v:
            v["_id"] = str(v["_id"])
>>>>>>> 1eca0f78

    for v in data_fake_patient["sessions"]:
        v["_id"] = str(v["_id"])

    for v in data_fake_patient["caseReviews"]:
        v["_id"] = str(v["_id"])

    for v in data_fake_patient["assessmentLogs"]:
        v["_id"] = str(v["_id"])

    # Ensure body of response is our fake patient
<<<<<<< HEAD
    assert response_json.get("_type") == data_fake_patient.get("_type")
    assert response_json.get("identity") == data_fake_patient.get("identity")
    assert response_json.get("patientProfile") == data_fake_patient.get(
        "patientProfile"
    )
    assert response_json.get("clinicalHistory") == data_fake_patient.get(
        "clinicalHistory"
    )
    assert response_json.get("valuesInventory") == data_fake_patient.get(
        "valuesInventory"
    )
    assert response_json.get("safetyPlan") == data_fake_patient.get("safetyPlan")
    assert response_json.get("sessions") == data_fake_patient.get("sessions")
    assert response_json.get("caseReviews") == data_fake_patient.get("caseReviews")

    # NOTE: assert response_json["assessmentLogs"] == data_fake_patient["assessmentLogs"] fails because the order of dicts in the two lists is different.
    assert sorted(response_json["assessments"], key=lambda i: i["_id"]) == sorted(
        data_fake_patient["assessments"], key=lambda i: i["_id"]
    )
    assert sorted(
        response_json["scheduledAssessments"], key=lambda i: i["_id"]
    ) == sorted(data_fake_patient["scheduledAssessments"], key=lambda i: i["_id"])
    assert sorted(response_json["assessmentLogs"], key=lambda i: i["_id"]) == sorted(
        data_fake_patient["assessmentLogs"], key=lambda i: i["_id"]
    )
    assert sorted(response_json["activities"], key=lambda i: i["_id"]) == sorted(
        data_fake_patient["activities"], key=lambda i: i["_id"]
    )
    assert sorted(
        response_json["scheduledActivities"], key=lambda i: i["_id"]
    ) == sorted(data_fake_patient["scheduledActivities"], key=lambda i: i["_id"])
    assert sorted(response_json["activityLogs"], key=lambda i: i["_id"]) == sorted(
        data_fake_patient["activityLogs"], key=lambda i: i["_id"]
    )

    assert sorted(response_json["moodLogs"], key=lambda i: i["_id"]) == sorted(
        data_fake_patient["moodLogs"], key=lambda i: i["_id"]
    )
=======
    assert response_json["_type"] == data_fake_patient["_type"]
    assert response_json["identity"] == data_fake_patient["identity"]
    assert response_json["patientProfile"] == data_fake_patient["patientProfile"]
    assert response_json["clinicalHistory"] == data_fake_patient["clinicalHistory"]
    assert response_json["valuesInventory"] == data_fake_patient["valuesInventory"]
    assert response_json["safetyPlan"] == data_fake_patient["safetyPlan"]
    assert response_json["sessions"] == data_fake_patient["sessions"]
    assert response_json["caseReviews"] == data_fake_patient["caseReviews"]

    # NOTE: assert response_json["assessmentLogs"] == data_fake_patient["assessmentLogs"] fails because the order of dicts in the two lists is different.
    assert sorted(response_json["assessmentLogs"], key=lambda i: i["_id"]) == sorted(
        data_fake_patient["assessmentLogs"], key=lambda i: i["_id"]
    )
>>>>>>> 1eca0f78

    scope.database.patients.delete_patient(
        database=database_client,
        patient_collection_name=patient_collection_name,
    )


<<<<<<< HEAD
=======
# @pytest.mark.skip(reason="no way of currently testing this")
>>>>>>> 1eca0f78
def test_flask_get_nonexistent_patient(
    flask_client_config: scope.config.FlaskClientConfig,
    flask_session_unauthenticated_factory: Callable[[], requests.Session],
):
    """
    Test that we get a 404 if we try to get a non-existant patient.
    """

    # Obtain a session
    session = flask_session_unauthenticated_factory()

    # Attempt to retrieve the patient using the _id
    response = session.get(
        url=urljoin(
            flask_client_config.baseurl,
            "patients/{}".format("patient_nonexistant"),
        ),
    )
    assert response.status_code == 404  # Not Found


# @pytest.mark.skip(reason="Taking too much time")
def test_flask_create_patient(
    database_client: pymongo.database.Database,
    flask_client_config: scope.config.FlaskClientConfig,
    flask_session_unauthenticated_factory: Callable[[], requests.Session],
    data_fake_patient_factory: Callable[[], dict],
):
    """
    Test that we can create a patient.
    """

    # Generate a fake patient
    data_fake_patient = data_fake_patient_factory()

    patient_collection_name = scope.database.patients.collection_for_patient(
        patient_name=data_fake_patient["identity"]["name"]
    )

    # Obtain a session
    session = flask_session_unauthenticated_factory()

    # Retrieve the same patient using the _id
    response = session.post(
        url=urljoin(
            flask_client_config.baseurl,
            "patients/",
        ),
        json=data_fake_patient,
    )

    assert response.status_code == 200
    response_json = response.json()

    # Convert `bson.objectid.ObjectId` to `str`
    for v in response_json.values():
        if isinstance(v, dict):
            v.pop("_id", None)
    for v in response_json["sessions"]:
        if isinstance(v, dict):
            v.pop("_id", None)
    for v in response_json["caseReviews"]:
        if isinstance(v, dict):
            v.pop("_id", None)
<<<<<<< HEAD
    for v in response_json["assessments"]:
        if isinstance(v, dict):
            v.pop("_id", None)
    for v in response_json["scheduledAssessments"]:
        if isinstance(v, dict):
            v.pop("_id", None)
    for v in response_json["assessmentLogs"]:
        if isinstance(v, dict):
            v.pop("_id", None)
    for v in response_json["activities"]:
        if isinstance(v, dict):
            v.pop("_id", None)
    for v in response_json["scheduledActivities"]:
        if isinstance(v, dict):
            v.pop("_id", None)
    for v in response_json["activityLogs"]:
        if isinstance(v, dict):
            v.pop("_id", None)
    for v in response_json["moodLogs"]:
        if isinstance(v, dict):
            v.pop("_id", None)
=======
    for v in response_json["assessmentLogs"]:
        if isinstance(v, dict):
            v.pop("_id", None)
>>>>>>> 1eca0f78

    # Ensure body of response is our fake patient
    assert response_json["_type"] == data_fake_patient["_type"]
    assert response_json["identity"] == data_fake_patient["identity"]
    assert response_json["patientProfile"] == data_fake_patient["patientProfile"]
    assert response_json["clinicalHistory"] == data_fake_patient["clinicalHistory"]
    assert response_json["valuesInventory"] == data_fake_patient["valuesInventory"]
    assert response_json["safetyPlan"] == data_fake_patient["safetyPlan"]
    assert response_json["sessions"] == data_fake_patient["sessions"]
    assert response_json["caseReviews"] == data_fake_patient["caseReviews"]
<<<<<<< HEAD
    assert response_json["assessments"] == data_fake_patient["assessments"]

    # NOTE: assert response_json["assessmentLogs"] == data_fake_patient["assessmentLogs"] fails because the order of dicts in the two lists is different.
    assert sorted(
        response_json["assessments"],
        key=lambda i: (i["_assessment_id"]),
    ) == sorted(
        data_fake_patient["assessments"],
        key=lambda i: (i["_assessment_id"]),
    )
    assert sorted(
        response_json["scheduledAssessments"],
        key=lambda i: (i["_schedule_id"]),
    ) == sorted(
        data_fake_patient["scheduledAssessments"],
        key=lambda i: (i["_schedule_id"]),
    )
    assert sorted(
        response_json["assessmentLogs"],
        key=lambda i: (i["_log_id"]),
    ) == sorted(
        data_fake_patient["assessmentLogs"],
        key=lambda i: (i["_log_id"]),
    )

    assert sorted(
        response_json["activities"],
        key=lambda i: (i["_activity_id"]),
    ) == sorted(
        data_fake_patient["activities"],
        key=lambda i: (i["_activity_id"]),
    )
    assert sorted(
        response_json["scheduledActivities"],
        key=lambda i: (i["_schedule_id"]),
    ) == sorted(
        data_fake_patient["scheduledActivities"],
        key=lambda i: (i["_schedule_id"]),
    )
    assert sorted(
        response_json["activityLogs"],
        key=lambda i: (i["_log_id"]),
    ) == sorted(
        data_fake_patient["activityLogs"],
        key=lambda i: (i["_log_id"]),
    )

    assert sorted(response_json["moodLogs"], key=lambda i: (i["_log_id"]),) == sorted(
        data_fake_patient["moodLogs"],
        key=lambda i: (i["_log_id"]),
=======

    # NOTE: assert response_json["assessmentLogs"] == data_fake_patient["assessmentLogs"] fails because the order of dicts in the two lists is different.
    assert sorted(
        response_json["assessmentLogs"],
        key=lambda i: (i["_log_id"], i["assessmentName"]),
    ) == sorted(
        data_fake_patient["assessmentLogs"],
        key=lambda i: (i["_log_id"], i["assessmentName"]),
>>>>>>> 1eca0f78
    )

    scope.database.patients.delete_patient(
        database=database_client,
        patient_collection_name=patient_collection_name,
    )


def test_flask_update_patient_405(
    database_client: pymongo.database.Database,
    flask_client_config: scope.config.FlaskClientConfig,
    flask_session_unauthenticated_factory: Callable[[], requests.Session],
    data_fake_patient_factory: Callable[[], dict],
):
    """
    Test that we get a 405 if we try to PUT patient.
    """

<<<<<<< HEAD
    # Obtain a session
    session = flask_session_unauthenticated_factory()

=======
    # Generate a fake patient
    data_fake_patient = data_fake_patient_factory()

    # Insert the fake patient
    scope.database.patients.create_patient(
        database=database_client,
        patient=data_fake_patient,
    )
    patient_collection_name = scope.database.patients.collection_for_patient(
        patient_name=data_fake_patient["identity"]["name"]
    )

    # Obtain a session
    session = flask_session_unauthenticated_factory()

    for v in data_fake_patient.values():
        # Convert `bson.objectid.ObjectId` to `str`
        if "_id" in v:
            v["_id"] = str(v["_id"])
    for v in data_fake_patient["sessions"]:
        v["_id"] = str(v["_id"])
    for v in data_fake_patient["caseReviews"]:
        v["_id"] = str(v["_id"])

    for v in data_fake_patient["assessmentLogs"]:
        v["_id"] = str(v["_id"])

>>>>>>> 1eca0f78
    # Update the same patient by sending its collection name
    response = session.put(
        url=urljoin(
            flask_client_config.baseurl,
            "patients/{}".format("patient_nonexistant"),
        ),
        json={},
    )
    assert response.status_code == 405<|MERGE_RESOLUTION|>--- conflicted
+++ resolved
@@ -46,20 +46,10 @@
     )
     assert response.ok
 
-    for v in data_fake_patient["sessions"]:
-        v["_id"] = str(v["_id"])
-
-    for v in data_fake_patient["caseReviews"]:
-        v["_id"] = str(v["_id"])
-
-    for v in data_fake_patient["assessmentLogs"]:
-        v["_id"] = str(v["_id"])
-
     # "patients" is a list
     response_patients = response.json()["patients"]
 
     # For assert to work on two list of dicts, the order needs to be same.
-<<<<<<< HEAD
     data_fake_patient["assessments"] = sorted(
         data_fake_patient["assessments"], key=lambda i: i["_id"]
     )
@@ -68,13 +58,10 @@
         data_fake_patient["scheduledAssessments"], key=lambda i: i["_id"]
     )
     # For assert to work on two list of dicts, the order needs to be same.
-=======
->>>>>>> 1eca0f78
     data_fake_patient["assessmentLogs"] = sorted(
         data_fake_patient["assessmentLogs"], key=lambda i: i["_id"]
     )
 
-<<<<<<< HEAD
     # For assert to work on two list of dicts, the order needs to be same.
     data_fake_patient["activities"] = sorted(
         data_fake_patient["activities"], key=lambda i: i["_id"]
@@ -108,11 +95,6 @@
 
         rp["moodLogs"] = sorted(rp["moodLogs"], key=lambda i: i["_id"])
 
-=======
-    for rp in response_patients:
-        rp["assessmentLogs"] = sorted(rp["assessmentLogs"], key=lambda i: i["_id"])
-
->>>>>>> 1eca0f78
     # Ensure list includes our fake patient
     assert data_fake_patient in response_patients
 
@@ -157,26 +139,8 @@
     )
     assert response.ok
     response_json = response.json()
-<<<<<<< HEAD
-=======
-
-    for v in data_fake_patient.values():
-        # Convert `bson.objectid.ObjectId` to `str`
-        if "_id" in v:
-            v["_id"] = str(v["_id"])
->>>>>>> 1eca0f78
-
-    for v in data_fake_patient["sessions"]:
-        v["_id"] = str(v["_id"])
-
-    for v in data_fake_patient["caseReviews"]:
-        v["_id"] = str(v["_id"])
-
-    for v in data_fake_patient["assessmentLogs"]:
-        v["_id"] = str(v["_id"])
-
+  
     # Ensure body of response is our fake patient
-<<<<<<< HEAD
     assert response_json.get("_type") == data_fake_patient.get("_type")
     assert response_json.get("identity") == data_fake_patient.get("identity")
     assert response_json.get("patientProfile") == data_fake_patient.get(
@@ -215,21 +179,6 @@
     assert sorted(response_json["moodLogs"], key=lambda i: i["_id"]) == sorted(
         data_fake_patient["moodLogs"], key=lambda i: i["_id"]
     )
-=======
-    assert response_json["_type"] == data_fake_patient["_type"]
-    assert response_json["identity"] == data_fake_patient["identity"]
-    assert response_json["patientProfile"] == data_fake_patient["patientProfile"]
-    assert response_json["clinicalHistory"] == data_fake_patient["clinicalHistory"]
-    assert response_json["valuesInventory"] == data_fake_patient["valuesInventory"]
-    assert response_json["safetyPlan"] == data_fake_patient["safetyPlan"]
-    assert response_json["sessions"] == data_fake_patient["sessions"]
-    assert response_json["caseReviews"] == data_fake_patient["caseReviews"]
-
-    # NOTE: assert response_json["assessmentLogs"] == data_fake_patient["assessmentLogs"] fails because the order of dicts in the two lists is different.
-    assert sorted(response_json["assessmentLogs"], key=lambda i: i["_id"]) == sorted(
-        data_fake_patient["assessmentLogs"], key=lambda i: i["_id"]
-    )
->>>>>>> 1eca0f78
 
     scope.database.patients.delete_patient(
         database=database_client,
@@ -237,10 +186,6 @@
     )
 
 
-<<<<<<< HEAD
-=======
-# @pytest.mark.skip(reason="no way of currently testing this")
->>>>>>> 1eca0f78
 def test_flask_get_nonexistent_patient(
     flask_client_config: scope.config.FlaskClientConfig,
     flask_session_unauthenticated_factory: Callable[[], requests.Session],
@@ -305,7 +250,6 @@
     for v in response_json["caseReviews"]:
         if isinstance(v, dict):
             v.pop("_id", None)
-<<<<<<< HEAD
     for v in response_json["assessments"]:
         if isinstance(v, dict):
             v.pop("_id", None)
@@ -327,11 +271,6 @@
     for v in response_json["moodLogs"]:
         if isinstance(v, dict):
             v.pop("_id", None)
-=======
-    for v in response_json["assessmentLogs"]:
-        if isinstance(v, dict):
-            v.pop("_id", None)
->>>>>>> 1eca0f78
 
     # Ensure body of response is our fake patient
     assert response_json["_type"] == data_fake_patient["_type"]
@@ -342,7 +281,6 @@
     assert response_json["safetyPlan"] == data_fake_patient["safetyPlan"]
     assert response_json["sessions"] == data_fake_patient["sessions"]
     assert response_json["caseReviews"] == data_fake_patient["caseReviews"]
-<<<<<<< HEAD
     assert response_json["assessments"] == data_fake_patient["assessments"]
 
     # NOTE: assert response_json["assessmentLogs"] == data_fake_patient["assessmentLogs"] fails because the order of dicts in the two lists is different.
@@ -393,16 +331,6 @@
     assert sorted(response_json["moodLogs"], key=lambda i: (i["_log_id"]),) == sorted(
         data_fake_patient["moodLogs"],
         key=lambda i: (i["_log_id"]),
-=======
-
-    # NOTE: assert response_json["assessmentLogs"] == data_fake_patient["assessmentLogs"] fails because the order of dicts in the two lists is different.
-    assert sorted(
-        response_json["assessmentLogs"],
-        key=lambda i: (i["_log_id"], i["assessmentName"]),
-    ) == sorted(
-        data_fake_patient["assessmentLogs"],
-        key=lambda i: (i["_log_id"], i["assessmentName"]),
->>>>>>> 1eca0f78
     )
 
     scope.database.patients.delete_patient(
@@ -421,39 +349,9 @@
     Test that we get a 405 if we try to PUT patient.
     """
 
-<<<<<<< HEAD
-    # Obtain a session
-    session = flask_session_unauthenticated_factory()
-
-=======
-    # Generate a fake patient
-    data_fake_patient = data_fake_patient_factory()
-
-    # Insert the fake patient
-    scope.database.patients.create_patient(
-        database=database_client,
-        patient=data_fake_patient,
-    )
-    patient_collection_name = scope.database.patients.collection_for_patient(
-        patient_name=data_fake_patient["identity"]["name"]
-    )
-
-    # Obtain a session
-    session = flask_session_unauthenticated_factory()
-
-    for v in data_fake_patient.values():
-        # Convert `bson.objectid.ObjectId` to `str`
-        if "_id" in v:
-            v["_id"] = str(v["_id"])
-    for v in data_fake_patient["sessions"]:
-        v["_id"] = str(v["_id"])
-    for v in data_fake_patient["caseReviews"]:
-        v["_id"] = str(v["_id"])
-
-    for v in data_fake_patient["assessmentLogs"]:
-        v["_id"] = str(v["_id"])
-
->>>>>>> 1eca0f78
+    # Obtain a session
+    session = flask_session_unauthenticated_factory()
+
     # Update the same patient by sending its collection name
     response = session.put(
         url=urljoin(
