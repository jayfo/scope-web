import os
from urllib.parse import urljoin

from flask import Blueprint, Flask, request
from flask_cors import CORS
from flask_json import FlaskJSON, as_json
from markupsafe import escape

import database
<<<<<<< HEAD
from assessments import get_supported_assessments
from blueprints.patient.safety_plan import patient_safety_plan_blueprint
=======

import blueprints.app.config
>>>>>>> 1d0033e5

# Import patient & registry blueprints.
from blueprints.patient.values_inventory import patient_values_inventory_blueprint
from blueprints.registry.assessment_logs import registry_assessment_logs_blueprint
from blueprints.registry.case_reviews import registry_case_reviews_blueprint
from blueprints.registry.clinical_history import registry_clinical_history_blueprint
from blueprints.registry.patient_profile import registry_patient_profile_blueprint
from blueprints.registry.patients import registry_patients_blueprint
from blueprints.registry.safety_plan import registry_safety_plan_blueprint
from blueprints.registry.sessions import registry_sessions_blueprint
from blueprints.registry.values_inventory import registry_values_inventory_blueprint
from fake import getFakePatient, getRandomFakePatients
from utils import parseInt


def create_app():
    app = Flask(__name__)

    # Apply our configuration
    flask_environment = os.getenv("FLASK_ENV")
    if flask_environment == "production":
        from config.prod import ProductionConfig

        app.config.from_object(ProductionConfig())
    elif flask_environment == "development":
        from config.dev import DevelopmentConfig

        app.config.from_object(DevelopmentConfig())
    else:
        raise ValueError

    # Although ingress could provide CORS in production,
    # our development configuration also generates CORS requests.
    # Simple CORS wrapper of the application allows any and all requests.
    CORS().init_app(app=app)

    # Improved support for JSON in endpoints.
    FlaskJSON().init_app(app=app)

    # Database connection
    database.Database().init_app(app=app)

    # Temporary store for patients
    patients = getRandomFakePatients()
    patient_map = {p["identity"]["identityId"]: p for p in patients}

    print([el["logId"] for el in patients[0]["assessmentLogs"]])
    assert len([el["logId"] for el in patients[0]["assessmentLogs"]]) != len(
        set([el["logId"] for el in patients[0]["assessmentLogs"]])
    )

    assert len(
        [(el["logId"], el["assessmentName"]) for el in patients[0]["assessmentLogs"]]
    ) == len(
        set(
            [
                (el["logId"], el["assessmentName"])
                for el in patients[0]["assessmentLogs"]
            ]
        )
    )

    # API TODO:
    # - check method
    # - check parameters
    # - return appropriate error message and code

    @app.route("/auth")
    @as_json
    def auth():
        return {"name": "Luke Skywalker", "authToken": "my token"}

    @app.route("/patients")
    @as_json
    def get_patients():
        return {"patients": patients}

    @app.route("/patient/<recordId>", methods=["GET"])
    @as_json
    def get_patient_data(recordId):
        if request.method == "GET":
            if recordId == None or patient_map.get(recordId, None) == None:
                return "Patient not found", 404

            return patient_map[recordId]

        else:
            return "Method not allowed", 405

    # Basic status endpoint.
    # TODO - move this into a blueprint
    @app.route("/")
    @as_json
    def status():
        return {"flask_status": "ok"}

<<<<<<< HEAD
    # Register all the `registry` blueprints, i.e. blueprints for web_registry
    app.register_blueprint(registry_patients_blueprint)  # url_prefix="/patients"
    app.register_blueprint(
        registry_patient_profile_blueprint
    )  # url_prefix="/patients/<patient_collection>/profile"
    app.register_blueprint(
        registry_clinical_history_blueprint
    )  # url_prefix="/patients/<patient_collection>/clinicalhistory"
    app.register_blueprint(
        registry_values_inventory_blueprint
    )  # url_prefix="/patients/<patient_collection>/values"
    app.register_blueprint(
        registry_safety_plan_blueprint
    )  # url_prefix="/patients/<patient_collection>/safety"
    app.register_blueprint(
        registry_sessions_blueprint
    )  # url_prefix="/patients/<patient_collection>/sessions"
    app.register_blueprint(
        registry_case_reviews_blueprint
    )  # url_prefix="/patients/<patient_collection>/casereviews"
    app.register_blueprint(
        registry_assessment_logs_blueprint
    )  # url_prefix="/patients/<patient_collection>/assessmentlogs"

    # Register all the `patient` blueprints, i.e. blueprints for web_patient
    patient = Blueprint("patient", __name__, url_prefix="/patient")
    patient.register_blueprint(patient_values_inventory_blueprint, url_prefix="/values")
    patient.register_blueprint(patient_safety_plan_blueprint, url_prefix="/safety")

    app.register_blueprint(patient)
=======
    # App blueprints
    app.register_blueprint(blueprints.app.config.app_config_blueprint, url_prefix="/app")

    # # Register all the `registry` blueprints, i.e. blueprints for web_registry
    # app.register_blueprint(registry_patients_blueprint)  # url_prefix="/patients"
    # app.register_blueprint(
    #     registry_patient_profile_blueprint
    # )  # url_prefix="/patients/<patient_collection>/profile"
    # app.register_blueprint(
    #     registry_clinical_history_blueprint
    # )  # url_prefix="/patients/<patient_collection>/clinicalhistory"
    # app.register_blueprint(
    #     registry_values_inventory_blueprint
    # )  # url_prefix="/patients/<patient_collection>/values"
    # app.register_blueprint(
    #     registry_safety_plan_blueprint
    # )  # url_prefix="/patients/<patient_collection>/safety"
    #
    # # Register all the `patient` blueprints, i.e. blueprints for web_patient
    # patient = Blueprint("patient", __name__, url_prefix="/patient")
    # patient.register_blueprint(
    #     patient_values_inventory_blueprint, url_prefix="/values/"
    # )
    # app.register_blueprint(patient)
>>>>>>> 1d0033e5

    return app


# Instead of using `flask run`, import the app normally, then run it.
# Did this because `flask run` was eating an ImportError, not giving a useful error message.
if __name__ == "__main__":
    app = create_app()

    app.run(
        host=os.getenv("FLASK_RUN_HOST"),
        port=os.getenv("FLASK_RUN_PORT"),
    )<|MERGE_RESOLUTION|>--- conflicted
+++ resolved
@@ -6,14 +6,9 @@
 from flask_json import FlaskJSON, as_json
 from markupsafe import escape
 
+import blueprints.app.config
 import database
-<<<<<<< HEAD
-from assessments import get_supported_assessments
 from blueprints.patient.safety_plan import patient_safety_plan_blueprint
-=======
-
-import blueprints.app.config
->>>>>>> 1d0033e5
 
 # Import patient & registry blueprints.
 from blueprints.patient.values_inventory import patient_values_inventory_blueprint
@@ -110,7 +105,11 @@
     def status():
         return {"flask_status": "ok"}
 
-<<<<<<< HEAD
+    # App blueprints
+    app.register_blueprint(
+        blueprints.app.config.app_config_blueprint, url_prefix="/app"
+    )
+
     # Register all the `registry` blueprints, i.e. blueprints for web_registry
     app.register_blueprint(registry_patients_blueprint)  # url_prefix="/patients"
     app.register_blueprint(
@@ -141,32 +140,6 @@
     patient.register_blueprint(patient_safety_plan_blueprint, url_prefix="/safety")
 
     app.register_blueprint(patient)
-=======
-    # App blueprints
-    app.register_blueprint(blueprints.app.config.app_config_blueprint, url_prefix="/app")
-
-    # # Register all the `registry` blueprints, i.e. blueprints for web_registry
-    # app.register_blueprint(registry_patients_blueprint)  # url_prefix="/patients"
-    # app.register_blueprint(
-    #     registry_patient_profile_blueprint
-    # )  # url_prefix="/patients/<patient_collection>/profile"
-    # app.register_blueprint(
-    #     registry_clinical_history_blueprint
-    # )  # url_prefix="/patients/<patient_collection>/clinicalhistory"
-    # app.register_blueprint(
-    #     registry_values_inventory_blueprint
-    # )  # url_prefix="/patients/<patient_collection>/values"
-    # app.register_blueprint(
-    #     registry_safety_plan_blueprint
-    # )  # url_prefix="/patients/<patient_collection>/safety"
-    #
-    # # Register all the `patient` blueprints, i.e. blueprints for web_patient
-    # patient = Blueprint("patient", __name__, url_prefix="/patient")
-    # patient.register_blueprint(
-    #     patient_values_inventory_blueprint, url_prefix="/values/"
-    # )
-    # app.register_blueprint(patient)
->>>>>>> 1d0033e5
 
     return app
 
