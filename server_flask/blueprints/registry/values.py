import flask
import flask_json
import pymongo.errors

import request_context
import request_utils
from scope.database import collection_utils
import scope.database.patient.values
import scope.schema

values_blueprint = flask.Blueprint(
    "values_blueprint",
    __name__,
)


@values_blueprint.route(
    "/<string:patient_id>/values",
    methods=["GET"],
)
@flask_json.as_json
def get_values(patient_id):
    context = request_context.authorized_for_patient(patient_id=patient_id)
    patient_collection = context.patient_collection(patient_id=patient_id)

    documents = scope.database.patient.values.get_values(
        collection=patient_collection,
    )

    # Validate and normalize the response
    documents = request_utils.set_get_response_validate(
        documents=documents,
    )

    return {
        "values": documents,
    }


@values_blueprint.route(
    "/<string:patient_id>/values",
    methods=["POST"],
)
@request_utils.validate_schema(
    schema=scope.schema.value_schema,
    key="value",
)
@flask_json.as_json
def post_value(patient_id):
    """
    Creates and return a new value.
    """

    context = request_context.authorized_for_patient(patient_id=patient_id)
    patient_collection = context.patient_collection(patient_id=patient_id)

    # Obtain the document being put
    document = flask.request.json["value"]

    # Validate and normalize the request
    document = request_utils.set_post_request_validate(
        semantic_set_id=scope.database.patient.values.SEMANTIC_SET_ID,
        document=document,
    )

    # Store the document
    result = scope.database.patient.values.post_value(
        collection=patient_collection,
        value=document,
    )

    # Validate and normalize the response
    document_response = request_utils.set_post_response_validate(
        document=result.document,
    )

    return {
        "value": document_response,
    }


@values_blueprint.route(
    "/<string:patient_id>/value/<string:value_id>",
    methods=["GET"],
)
@flask_json.as_json
def get_value(patient_id, value_id):
    context = request_context.authorized_for_patient(patient_id=patient_id)
    patient_collection = context.patient_collection(patient_id=patient_id)

    document = scope.database.patient.values.get_value(
        collection=patient_collection,
        set_id=value_id,
    )

    # Validate and normalize the response
    document = request_utils.singleton_get_response_validate(
        document=document,
    )

    return {
        "value": document,
    }


@values_blueprint.route(
    "/<string:patient_id>/value/<string:value_id>",
    methods=["PUT"],
)
@request_utils.validate_schema(
    schema=scope.schema.value_schema,
    key="value",
)
@flask_json.as_json
def put_value(patient_id, value_id):
    context = request_context.authorized_for_patient(patient_id=patient_id)
    patient_collection = context.patient_collection(patient_id=patient_id)

    # Obtain the document being put
    document = flask.request.json["value"]

    # Validate and normalize the request
    document = request_utils.set_element_put_request_validate(
        semantic_set_id=scope.database.patient.values.SEMANTIC_SET_ID,
        document=document,
        set_id=value_id,
    )

    # Store the document
    try:
        result = scope.database.patient.values.put_value(
            collection=patient_collection,
            value=document,
            set_id=value_id,
        )
    except pymongo.errors.DuplicateKeyError:
        # Indicates a revision race condition, return error with current revision
        document_conflict = scope.database.patient.values.get_value(
            collection=patient_collection, set_id=value_id
        )
        # Validate and normalize the response
        document_conflict = request_utils.singleton_put_response_validate(
            document=document_conflict
        )

        request_utils.abort_revision_conflict(
            document={
                "value": document_conflict,
            }
        )
    else:
        # Validate and normalize the response
        document_response = request_utils.singleton_put_response_validate(
            document=result.document,
        )

        return {
            "value": document_response,
        }


@values_blueprint.route(
    "/<string:patient_id>/value/<string:value_id>",
    methods=["DELETE"],
)
@flask_json.as_json
def delete_value(patient_id, value_id):
    context = request_context.authorized_for_patient(patient_id=patient_id)
    patient_collection = context.patient_collection(patient_id=patient_id)

<<<<<<< HEAD
    if_match_header = flask.request.headers.get("If-Match")
    if if_match_header is None:
        request_utils.abort_delete_without_if_match_header()
=======
    # Obtain the _rev being deleted
    if_match_header = flask.request.headers.get("If-Match")
    if if_match_header is None:
        request_utils.abort_delete_without_if_match_header()
    rev = int(if_match_header)
>>>>>>> 0d2231b7

    # Delete the document
    try:
        result = scope.database.patient.values.delete_value(
<<<<<<< HEAD
            collection=patient_collection, set_id=value_id, rev=int(if_match_header)
        )
    except pymongo.errors.DuplicateKeyError:
        # NOTE: Possible reasons to arrive here:
        # (1): document with (_rev == if_match_header + 1) already exists in which case current "value" document will be returned with 409.
        # (2): deleted document with (_rev == if_match_header + 1) already exists in which case null "value" document will be returned with 409.

        # Indicates a revision race condition, return error with current revision
        document_conflict = scope.database.patient.values.get_value(
            collection=patient_collection, set_id=value_id
        )
        # Validate and normalize the response
        document_conflict = request_utils.singleton_put_response_validate(
            document=document_conflict
        )

        request_utils.abort_revision_conflict(
            document={
                "value": document_conflict,
=======
            collection=patient_collection,
            set_id=value_id,
            rev=rev,
        )
    except collection_utils.DocumentNotFoundException:
        # The document may have never existed or may have already been deleted
        request_utils.abort_document_not_found()
    except collection_utils.DocumentModifiedException as e:
        # Indicates a revision race condition, return error with current revision
        document_existing = e.document_existing

        request_utils.abort_revision_conflict(
            document={
                "value": document_existing,
>>>>>>> 0d2231b7
            }
        )
    else:
        # Validate and normalize the response
        document_response = request_utils.singleton_put_response_validate(
            document=result.document,
        )

        return {
            "value": document_response,
        }<|MERGE_RESOLUTION|>--- conflicted
+++ resolved
@@ -168,42 +168,15 @@
     context = request_context.authorized_for_patient(patient_id=patient_id)
     patient_collection = context.patient_collection(patient_id=patient_id)
 
-<<<<<<< HEAD
-    if_match_header = flask.request.headers.get("If-Match")
-    if if_match_header is None:
-        request_utils.abort_delete_without_if_match_header()
-=======
     # Obtain the _rev being deleted
     if_match_header = flask.request.headers.get("If-Match")
     if if_match_header is None:
         request_utils.abort_delete_without_if_match_header()
     rev = int(if_match_header)
->>>>>>> 0d2231b7
 
     # Delete the document
     try:
         result = scope.database.patient.values.delete_value(
-<<<<<<< HEAD
-            collection=patient_collection, set_id=value_id, rev=int(if_match_header)
-        )
-    except pymongo.errors.DuplicateKeyError:
-        # NOTE: Possible reasons to arrive here:
-        # (1): document with (_rev == if_match_header + 1) already exists in which case current "value" document will be returned with 409.
-        # (2): deleted document with (_rev == if_match_header + 1) already exists in which case null "value" document will be returned with 409.
-
-        # Indicates a revision race condition, return error with current revision
-        document_conflict = scope.database.patient.values.get_value(
-            collection=patient_collection, set_id=value_id
-        )
-        # Validate and normalize the response
-        document_conflict = request_utils.singleton_put_response_validate(
-            document=document_conflict
-        )
-
-        request_utils.abort_revision_conflict(
-            document={
-                "value": document_conflict,
-=======
             collection=patient_collection,
             set_id=value_id,
             rev=rev,
@@ -218,7 +191,6 @@
         request_utils.abort_revision_conflict(
             document={
                 "value": document_existing,
->>>>>>> 0d2231b7
             }
         )
     else:
