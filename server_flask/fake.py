--- conflicted
+++ resolved
@@ -5,7 +5,6 @@
 from lorem.text import TextLorem
 
 from assessments import gad7Assessment, moodAssessment, phq9Assessment
-<<<<<<< HEAD
 from enums import (
     AssessmentFrequency,
     AssessmentType,
@@ -17,9 +16,10 @@
     DepressionTreatmentStatus,
     DiscussionFlag,
     FollowupSchedule,
+    PatientEthnicity,
     PatientGender,
     PatientPronoun,
-    PatientRaceEthnicity,
+    PatientRace,
     PatientSex,
     Referral,
     ReferralStatus,
@@ -27,15 +27,6 @@
     TreatmentChange,
     TreatmentPlan,
 )
-=======
-from enums import (AssessmentFrequency, AssessmentType,
-                   BehavioralActivationChecklist, BehavioralStrategyChecklist,
-                   CancerTreatmentRegimen, ClinicCode, DayOfWeek,
-                   DepressionTreatmentStatus, DiscussionFlag, FollowupSchedule,
-                   PatientEthnicity, PatientGender, PatientPronoun,
-                   PatientRace, PatientSex, Referral, ReferralStatus,
-                   SessionType, TreatmentChange, TreatmentPlan)
->>>>>>> c50f8175
 
 lorem = TextLorem(srange=(4, 16), prange=(4, 8))
 shortLorem = TextLorem(srange=(4, 8), prange=(1, 3))
