{
<<<<<<< HEAD
	"id": "Managing avoidance behaviors",
	"name": "Managing avoidance behaviors",
	"resources": []
=======
  "id": "Managing avoidance behaviors",
  "name": "Managing avoidance behaviors",
  "resources": [
    {
      "name": "TRAP-TRAC Model",
      "filename": "TRAP-TRAC_Model.pdf"
    },
    {
      "name": "TRAP-TRAC Worksheet",
      "filename": "TRAP-TRAC_Worksheet.pdf"
    }
  ]
>>>>>>> 1aa77c6e
}<|MERGE_RESOLUTION|>--- conflicted
+++ resolved
@@ -1,9 +1,4 @@
 {
-<<<<<<< HEAD
-	"id": "Managing avoidance behaviors",
-	"name": "Managing avoidance behaviors",
-	"resources": []
-=======
   "id": "Managing avoidance behaviors",
   "name": "Managing avoidance behaviors",
   "resources": [
@@ -16,5 +11,4 @@
       "filename": "TRAP-TRAC_Worksheet.pdf"
     }
   ]
->>>>>>> 1aa77c6e
 }