--- conflicted
+++ resolved
@@ -54,11 +54,7 @@
         {
             "message": 'DELETE must include "If-Match" header.',
         },
-<<<<<<< HEAD
-        http.HTTPStatus.NO_CONTENT,
-=======
-        http.HTTPStatus.BAD_REQUEST,
->>>>>>> 0d2231b7
+        http.HTTPStatus.BAD_REQUEST,
     )
 
 
