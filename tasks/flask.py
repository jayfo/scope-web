"""
Tasks for the Flask server.
"""

from pathlib import Path

import aws_infrastructure.tasks.library.documentdb
import aws_infrastructure.tasks.ssh
from aws_infrastructure.tasks.collection import compose_collection
from invoke import Collection, task

from tasks.terminal import spawn_new_terminal

FLASK_DIR = "./server_flask"
<<<<<<< HEAD
SSH_CONFIG_PATH = "./secrets/server/prod/ssh_config.yaml"
DOCUMENTDB_CONFIG_PATH = "./secrets/server/prod/documentdb_config.yaml"
=======
SSH_CONFIG_PATH = "./secrets/configuration/ssh.yaml"
DOCUMENTDB_CONFIG_PATH = "./secrets/configuration/documentdb.yaml"
>>>>>>> 09433c1a


@task
def dev_serve(context):
    """
    Start Flask, listening on `localhost:4000`, including hot reloading.

    For development purposes, asynchronously starts in a new terminal.
    """

    if spawn_new_terminal(context):
        ssh_config = aws_infrastructure.tasks.ssh.SSHConfig.load(SSH_CONFIG_PATH)
        documentdb_config = (
            aws_infrastructure.tasks.library.documentdb.DocumentDBConfig.load(
                DOCUMENTDB_CONFIG_PATH
            )
        )

        with aws_infrastructure.tasks.ssh.SSHClientContextManager(
            ssh_config=ssh_config
        ) as ssh_client:
            with aws_infrastructure.tasks.ssh.SSHPortForwardContextManager(
                ssh_client=ssh_client,
                remote_host=documentdb_config.endpoint,
                remote_port=documentdb_config.port,
            ) as ssh_port_forward:
                with context.cd(Path(FLASK_DIR)):
                    context.run(
                        # Instead of using `flask run`, import the app normally, then run it.
                        # Did this because `flask run` was eating an ImportError, not giving a useful error message.
                        command=" ".join(
                            [
                                "pipenv",
                                "run",
                                "python",
                                "app.py",
                            ]
                        ),
                        env={
                            "FLASK_ENV": "development",
                            "FLASK_RUN_HOST": "localhost",
                            "FLASK_RUN_PORT": "4000",
<<<<<<< HEAD
                            "LOCAL_DOCUMENTDB_PORT": str(ssh_port_forward.local_port),
=======
>>>>>>> 09433c1a
                        },
                    )


@task
def prod_serve(context):
    """
    Start Flask, listening on `0.0.0.0:4000`.

    For production purposes, synchronously executes in the current terminal.
    """

    with context.cd(Path(FLASK_DIR)):
        context.run(
            command=" ".join(
                [
                    "pipenv",
                    "run",
                    "waitress-serve",
                    "--port=4000",
                    '--call "app:create_app"',
                ]
            ),
<<<<<<< HEAD
            env={"FLASK_ENV": "production"},
=======
            env={
                "FLASK_ENV": "production",
            },
>>>>>>> 09433c1a
        )


# Build task collection
ns = Collection("flask")

ns_dev = Collection("dev")
ns_dev.add_task(dev_serve, "serve")

ns_prod = Collection("prod")
ns_prod.add_task(prod_serve, "serve")

compose_collection(ns, ns_dev, name="dev")
compose_collection(ns, ns_prod, name="prod")<|MERGE_RESOLUTION|>--- conflicted
+++ resolved
@@ -12,13 +12,8 @@
 from tasks.terminal import spawn_new_terminal
 
 FLASK_DIR = "./server_flask"
-<<<<<<< HEAD
-SSH_CONFIG_PATH = "./secrets/server/prod/ssh_config.yaml"
-DOCUMENTDB_CONFIG_PATH = "./secrets/server/prod/documentdb_config.yaml"
-=======
 SSH_CONFIG_PATH = "./secrets/configuration/ssh.yaml"
 DOCUMENTDB_CONFIG_PATH = "./secrets/configuration/documentdb.yaml"
->>>>>>> 09433c1a
 
 
 @task
@@ -61,10 +56,7 @@
                             "FLASK_ENV": "development",
                             "FLASK_RUN_HOST": "localhost",
                             "FLASK_RUN_PORT": "4000",
-<<<<<<< HEAD
                             "LOCAL_DOCUMENTDB_PORT": str(ssh_port_forward.local_port),
-=======
->>>>>>> 09433c1a
                         },
                     )
 
@@ -88,13 +80,9 @@
                     '--call "app:create_app"',
                 ]
             ),
-<<<<<<< HEAD
-            env={"FLASK_ENV": "production"},
-=======
             env={
                 "FLASK_ENV": "production",
             },
->>>>>>> 09433c1a
         )
 
 
